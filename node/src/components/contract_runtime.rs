//! Contract Runtime component.
mod config;
mod types;

use std::{
    collections::{BTreeMap, HashMap, VecDeque},
    fmt::{self, Debug, Formatter},
    sync::Arc,
    time::Instant,
};

pub use config::Config;
use semver::Version;
use smallvec::SmallVec;

pub use types::{EraValidatorsRequest, ValidatorWeightsByEraIdRequest};

use datasize::DataSize;
use derive_more::From;
use itertools::Itertools;
use lmdb::DatabaseFlags;
use prometheus::{self, Histogram, HistogramOpts, IntGauge, Registry};
use thiserror::Error;
use tracing::{debug, error, trace};

use casper_execution_engine::{
    core::engine_state::{
        self,
        execution_result::{ExecutionResult as EngineExecutionResult, ExecutionResults},
        genesis::GenesisResult,
        step::EvictItem,
        DeployItem, EngineConfig, EngineState, ExecuteRequest, GetEraValidatorsError,
        GetEraValidatorsRequest, RewardItem, RootNotFound, SlashItem, StepRequest, StepResult,
    },
    shared::newtypes::{Blake2bHash, CorrelationId},
    storage::{
        error::lmdb::Error as StorageLmdbError,
        global_state::{lmdb::LmdbGlobalState, CommitResult},
        protocol_data_store::lmdb::LmdbProtocolDataStore,
        transaction_source::lmdb::LmdbEnvironment,
        trie_store::lmdb::LmdbTrieStore,
    },
};
use casper_types::{
    system::auction::ValidatorWeights, ExecutionResult, ProtocolVersion, PublicKey, U512,
};

use crate::{
    components::Component,
    crypto::hash::Digest,
    effect::{
        announcements::ContractRuntimeAnnouncement,
        requests::{ConsensusRequest, ContractRuntimeRequest, LinearChainRequest, StorageRequest},
        EffectBuilder, EffectExt, Effects,
    },
    types::{
        Block, BlockHash, BlockHeader, BlockLike, Chainspec, Deploy, DeployHash, DeployHeader,
        FinalizedBlock, NodeId,
    },
    utils::WithDir,
    NodeRng, StorageConfig,
};

/// Contract runtime component event.
#[derive(Debug, From)]
pub enum Event {
    /// A request made of the contract runtime component.
    #[from]
    Request(Box<ContractRuntimeRequest>),
    /// Indicates that block has already been finalized and executed in the past.
    BlockAlreadyExists(Box<Block>),
    /// Indicates that a block is not known yet, and needs to be executed.
    BlockIsNew(Box<FinalizedBlock>),

    /// Results received by the contract runtime.
    #[from]
    Result(Box<ContractRuntimeResult>),
}

/// Contract runtime component event.
#[derive(Debug, From)]
pub enum ContractRuntimeResult {
    /// Received all requested deploys.
    GetDeploysResult {
        /// The block that needs the deploys for execution.
        finalized_block: FinalizedBlock,
        /// Contents of deploys. All deploys are expected to be present in the storage component.
        deploys: VecDeque<Deploy>,
    },
    /// Received a parent result.
    GetParentResult {
        /// The block that needs the deploys for execution.
        finalized_block: FinalizedBlock,
        /// Contents of deploys. All deploys are expected to be present in the storage component.
        deploys: VecDeque<Deploy>,
        /// Parent of the newly finalized block.
        /// If it's the first block after Genesis then `parent` is `None`.
        parent: Option<(BlockHash, Digest, Digest)>,
    },
    /// The result of executing a single deploy.
    DeployExecutionResult {
        /// State of this request.
        state: Box<RequestState>,
        /// The ID of the deploy currently being executed.
        deploy_hash: DeployHash,
        /// The header of the deploy currently being executed.
        deploy_header: DeployHeader,
        /// Result of deploy execution.
        result: Result<ExecutionResults, RootNotFound>,
    },
    /// The result of committing a single set of transforms after executing a single deploy.
    CommitExecutionEffects {
        /// State of this request.
        state: Box<RequestState>,
        /// Commit result for execution request.
        commit_result: Result<CommitResult, engine_state::Error>,
    },
    /// The result of running the step on a switch block.
    RunStepResult {
        /// State of this request.
        state: Box<RequestState>,
        /// The result.
        result: Result<StepResult, engine_state::Error>,
    },
}

/// Convenience trait for ContractRuntime's accepted event types.
pub trait ReactorEventT:
    From<Event>
    + From<StorageRequest>
    + From<LinearChainRequest<NodeId>>
    + From<ContractRuntimeRequest>
    + From<ContractRuntimeAnnouncement>
    + From<ConsensusRequest>
    + Send
{
}

impl<REv> ReactorEventT for REv where
    REv: From<Event>
        + From<StorageRequest>
        + From<LinearChainRequest<NodeId>>
        + From<ContractRuntimeRequest>
        + From<ContractRuntimeAnnouncement>
        + From<ConsensusRequest>
        + Send
{
}

#[derive(DataSize, Debug)]
struct ExecutedBlockSummary {
    hash: BlockHash,
    state_root_hash: Digest,
    accumulated_seed: Digest,
}

type BlockHeight = u64;

/// The contract runtime components.
#[derive(DataSize)]
pub struct ContractRuntime {
    initial_state: InitialState,
    engine_state: Arc<EngineState<LmdbGlobalState>>,
    metrics: Arc<ContractRuntimeMetrics>,

    protocol_version: ProtocolVersion,

    /// A mapping from proto block to executed block's ID and post-state hash, to allow
    /// identification of a parent block's details once a finalized block has been executed.
    ///
    /// The key is a tuple of block's height (it's a linear chain so it's monotonically
    /// increasing), and the `ExecutedBlockSummary` is derived from the executed block which is
    /// created from that proto block.
    parent_map: HashMap<BlockHeight, ExecutedBlockSummary>,

    /// Finalized blocks waiting for their pre-state hash to start executing.
    exec_queue: HashMap<BlockHeight, (FinalizedBlock, VecDeque<Deploy>)>,
}

impl Debug for ContractRuntime {
    fn fmt(&self, f: &mut Formatter<'_>) -> fmt::Result {
        f.debug_struct("ContractRuntime").finish()
    }
}

/// Metrics for the contract runtime component.
#[derive(Debug)]
pub struct ContractRuntimeMetrics {
    run_execute: Histogram,
    apply_effect: Histogram,
    commit_upgrade: Histogram,
    run_query: Histogram,
    commit_step: Histogram,
    get_balance: Histogram,
    get_validator_weights: Histogram,
    get_era_validators: Histogram,
    get_era_validator_weights_by_era_id: Histogram,
    get_bids: Histogram,
    missing_trie_keys: Histogram,
    put_trie: Histogram,
    read_trie: Histogram,
    /// The current chain height.
    pub chain_height: IntGauge,
}

/// Value of upper bound of histogram.
const EXPONENTIAL_BUCKET_START: f64 = 0.01;

/// Multiplier of previous upper bound for next bound.
const EXPONENTIAL_BUCKET_FACTOR: f64 = 2.0;

/// Bucket count, with the last bucket going to +Inf which will not be included in the results.
/// - start = 0.01, factor = 2.0, count = 10
/// - start * factor ^ count = 0.01 * 2.0 ^ 10 = 10.24
/// - Values above 10.24 (f64 seconds here) will not fall in a bucket that is kept.
const EXPONENTIAL_BUCKET_COUNT: usize = 10;

const RUN_EXECUTE_NAME: &str = "contract_runtime_run_execute";
const RUN_EXECUTE_HELP: &str = "tracking run of engine_state.run_execute in seconds.";
const APPLY_EFFECT_NAME: &str = "contract_runtime_apply_commit";
const APPLY_EFFECT_HELP: &str = "tracking run of engine_state.apply_effect in seconds.";
const RUN_QUERY_NAME: &str = "contract_runtime_run_query";
const RUN_QUERY_HELP: &str = "tracking run of engine_state.run_query in seconds.";
const COMMIT_STEP_NAME: &str = "contract_runtime_commit_step";
const COMMIT_STEP_HELP: &str = "tracking run of engine_state.commit_step in seconds.";
const COMMIT_UPGRADE_NAME: &str = "contract_runtime_commit_upgrade";
const COMMIT_UPGRADE_HELP: &str = "tracking run of engine_state.commit_upgrade in seconds";
const GET_BALANCE_NAME: &str = "contract_runtime_get_balance";
const GET_BALANCE_HELP: &str = "tracking run of engine_state.get_balance in seconds.";
const GET_VALIDATOR_WEIGHTS_NAME: &str = "contract_runtime_get_validator_weights";
const GET_VALIDATOR_WEIGHTS_HELP: &str =
    "tracking run of engine_state.get_validator_weights in seconds.";
const GET_ERA_VALIDATORS_NAME: &str = "contract_runtime_get_era_validators";
const GET_ERA_VALIDATORS_HELP: &str = "tracking run of engine_state.get_era_validators in seconds.";
const GET_ERA_VALIDATORS_WEIGHT_BY_ERA_ID_NAME: &str =
    "contract_runtime_get_era_validator_weights_by_era_id";
const GET_ERA_VALIDATORS_WEIGHT_BY_ERA_ID_HELP: &str =
    "tracking run of engine_state.get_era_validator_weights_by_era_id in seconds.";
const GET_BIDS_NAME: &str = "contract_runtime_get_bids";
const GET_BIDS_HELP: &str = "tracking run of engine_state.get_bids in seconds.";
const READ_TRIE_NAME: &str = "contract_runtime_read_trie";
const READ_TRIE_HELP: &str = "tracking run of engine_state.read_trie in seconds.";
const PUT_TRIE_NAME: &str = "contract_runtime_put_trie";
const PUT_TRIE_HELP: &str = "tracking run of engine_state.put_trie in seconds.";
const MISSING_TRIE_KEYS_NAME: &str = "contract_runtime_missing_trie_keys";
const MISSING_TRIE_KEYS_HELP: &str = "tracking run of engine_state.missing_trie_keys in seconds.";

/// Create prometheus Histogram and register.
fn register_histogram_metric(
    registry: &Registry,
    metric_name: &str,
    metric_help: &str,
) -> Result<Histogram, prometheus::Error> {
    let common_buckets = prometheus::exponential_buckets(
        EXPONENTIAL_BUCKET_START,
        EXPONENTIAL_BUCKET_FACTOR,
        EXPONENTIAL_BUCKET_COUNT,
    )?;
    let histogram_opts = HistogramOpts::new(metric_name, metric_help).buckets(common_buckets);
    let histogram = Histogram::with_opts(histogram_opts)?;
    registry.register(Box::new(histogram.clone()))?;
    Ok(histogram)
}

impl ContractRuntimeMetrics {
    /// Constructor of metrics which creates and registers metrics objects for use.
    fn new(registry: &Registry) -> Result<Self, prometheus::Error> {
        let chain_height = IntGauge::new("chain_height", "current chain height")?;
        registry.register(Box::new(chain_height.clone()))?;
        Ok(ContractRuntimeMetrics {
            chain_height,
            run_execute: register_histogram_metric(registry, RUN_EXECUTE_NAME, RUN_EXECUTE_HELP)?,
            apply_effect: register_histogram_metric(
                registry,
                APPLY_EFFECT_NAME,
                APPLY_EFFECT_HELP,
            )?,
            run_query: register_histogram_metric(registry, RUN_QUERY_NAME, RUN_QUERY_HELP)?,
            commit_step: register_histogram_metric(registry, COMMIT_STEP_NAME, COMMIT_STEP_HELP)?,
            commit_upgrade: register_histogram_metric(
                registry,
                COMMIT_UPGRADE_NAME,
                COMMIT_UPGRADE_HELP,
            )?,
            get_balance: register_histogram_metric(registry, GET_BALANCE_NAME, GET_BALANCE_HELP)?,
            get_validator_weights: register_histogram_metric(
                registry,
                GET_VALIDATOR_WEIGHTS_NAME,
                GET_VALIDATOR_WEIGHTS_HELP,
            )?,
            get_era_validators: register_histogram_metric(
                registry,
                GET_ERA_VALIDATORS_NAME,
                GET_ERA_VALIDATORS_HELP,
            )?,
            get_era_validator_weights_by_era_id: register_histogram_metric(
                registry,
                GET_ERA_VALIDATORS_WEIGHT_BY_ERA_ID_NAME,
                GET_ERA_VALIDATORS_WEIGHT_BY_ERA_ID_HELP,
            )?,
            get_bids: register_histogram_metric(registry, GET_BIDS_NAME, GET_BIDS_HELP)?,
            read_trie: register_histogram_metric(registry, READ_TRIE_NAME, READ_TRIE_HELP)?,
            put_trie: register_histogram_metric(registry, PUT_TRIE_NAME, PUT_TRIE_HELP)?,
            missing_trie_keys: register_histogram_metric(
                registry,
                MISSING_TRIE_KEYS_NAME,
                MISSING_TRIE_KEYS_HELP,
            )?,
        })
    }
}

impl<REv: ReactorEventT> Component<REv> for ContractRuntime
where
    REv: From<Event> + Send,
{
    type Event = Event;
    type ConstructionError = ConfigError;

    fn handle_event(
        &mut self,
        effect_builder: EffectBuilder<REv>,
        _rng: &mut NodeRng,
        event: Self::Event,
    ) -> Effects<Self::Event> {
        match event {
            Event::Request(request) => {
                match *request {
                    ContractRuntimeRequest::GetProtocolData {
                        protocol_version,
                        responder,
                    } => {
                        let result = self
                            .engine_state
                            .get_protocol_data(protocol_version)
                            .map(|inner| inner.map(Box::new));

                        responder.respond(result).ignore()
                    }
                    ContractRuntimeRequest::CommitGenesis {
                        chainspec,
                        responder,
                    } => {
                        let result = self.commit_genesis(chainspec);
                        responder.respond(result).ignore()
                    }
                    ContractRuntimeRequest::Execute {
                        execute_request,
                        responder,
                    } => {
                        trace!(?execute_request, "execute");
                        let engine_state = Arc::clone(&self.engine_state);
                        let metrics = Arc::clone(&self.metrics);
                        async move {
                            let correlation_id = CorrelationId::new();
                            let start = Instant::now();
                            let result = engine_state.run_execute(correlation_id, *execute_request);
                            metrics.run_execute.observe(start.elapsed().as_secs_f64());
                            trace!(?result, "execute result");
                            responder.respond(result).await
                        }
                        .ignore()
                    }
                    ContractRuntimeRequest::Commit {
                        state_root_hash,
                        effects,
                        responder,
                    } => {
                        trace!(?state_root_hash, ?effects, "commit");
                        let engine_state = Arc::clone(&self.engine_state);
                        let metrics = Arc::clone(&self.metrics);
                        async move {
                            let correlation_id = CorrelationId::new();
                            let start = Instant::now();
                            let result = engine_state.apply_effect(
                                correlation_id,
                                state_root_hash.into(),
                                effects,
                            );
                            metrics.apply_effect.observe(start.elapsed().as_secs_f64());
                            trace!(?result, "commit result");
                            responder.respond(result).await
                        }
                        .ignore()
                    }
                    ContractRuntimeRequest::Upgrade {
                        upgrade_config,
                        responder,
                    } => {
                        trace!(?upgrade_config, "upgrade");
                        let engine_state = Arc::clone(&self.engine_state);
                        let metrics = Arc::clone(&self.metrics);
                        async move {
                            let correlation_id = CorrelationId::new();
                            let start = Instant::now();
                            let result =
                                engine_state.commit_upgrade(correlation_id, *upgrade_config);
                            metrics
                                .commit_upgrade
                                .observe(start.elapsed().as_secs_f64());
                            trace!(?result, "upgrade result");
                            responder.respond(result).await
                        }
                        .ignore()
                    }
                    ContractRuntimeRequest::Query {
                        query_request,
                        responder,
                    } => {
                        trace!(?query_request, "query");
                        let engine_state = Arc::clone(&self.engine_state);
                        let metrics = Arc::clone(&self.metrics);
                        async move {
                            let correlation_id = CorrelationId::new();
                            let start = Instant::now();
                            let result = engine_state.run_query(correlation_id, query_request);
                            metrics.run_query.observe(start.elapsed().as_secs_f64());
                            trace!(?result, "query result");
                            responder.respond(result).await
                        }
                        .ignore()
                    }
                    ContractRuntimeRequest::GetBalance {
                        balance_request,
                        responder,
                    } => {
                        trace!(?balance_request, "balance");
                        let engine_state = Arc::clone(&self.engine_state);
                        let metrics = Arc::clone(&self.metrics);
                        async move {
                            let correlation_id = CorrelationId::new();
                            let start = Instant::now();
                            let result = engine_state.get_purse_balance(
                                correlation_id,
                                balance_request.state_hash(),
                                balance_request.purse_uref(),
                            );
                            metrics.get_balance.observe(start.elapsed().as_secs_f64());
                            trace!(?result, "balance result");
                            responder.respond(result).await
                        }
                        .ignore()
                    }
                    ContractRuntimeRequest::IsBonded {
                        state_root_hash,
                        era_id,
                        protocol_version,
                        public_key: validator_key,
                        responder,
                    } => {
                        trace!(era=%era_id, public_key = %validator_key, "is validator bonded request");
                        let engine_state = Arc::clone(&self.engine_state);
                        let metrics = Arc::clone(&self.metrics);
                        let request =
                            GetEraValidatorsRequest::new(state_root_hash.into(), protocol_version);
                        async move {
                            let correlation_id = CorrelationId::new();
                            let start = Instant::now();
                            let era_validators =
                                engine_state.get_era_validators(correlation_id, request);
                            metrics
                                .get_validator_weights
                                .observe(start.elapsed().as_secs_f64());
                            trace!(?era_validators, "is validator bonded result");
                            let is_bonded = era_validators.and_then(|validator_map| {
                                match validator_map.get(&era_id.0) {
                                    None => Err(GetEraValidatorsError::EraValidatorsMissing),
                                    Some(era_validators) => {
                                        Ok(era_validators.contains_key(&validator_key))
                                    }
                                }
                            });
                            responder.respond(is_bonded).await
                        }
                        .ignore()
                    }
                    ContractRuntimeRequest::GetEraValidators { request, responder } => {
                        trace!(?request, "get era validators request");
                        let engine_state = Arc::clone(&self.engine_state);
                        let metrics = Arc::clone(&self.metrics);
                        // Increment the counter to track the amount of times GetEraValidators was
                        // requested.
                        async move {
                            let correlation_id = CorrelationId::new();
                            let start = Instant::now();
                            let era_validators =
                                engine_state.get_era_validators(correlation_id, request.into());
                            metrics
                                .get_era_validators
                                .observe(start.elapsed().as_secs_f64());
                            trace!(?era_validators, "get era validators response");
                            responder.respond(era_validators).await
                        }
                        .ignore()
                    }
                    ContractRuntimeRequest::GetValidatorWeightsByEraId { request, responder } => {
                        trace!(?request, "get validator weights by era id request");
                        let engine_state = Arc::clone(&self.engine_state);
                        let metrics = Arc::clone(&self.metrics);
                        // Increment the counter to track the amount of times
                        // GetEraValidatorsByEraId was requested.
                        async move {
                            let correlation_id = CorrelationId::new();
                            let start = Instant::now();
                            let era_id = request.era_id().into();
                            let era_validators =
                                engine_state.get_era_validators(correlation_id, request.into());
                            let result: Result<Option<ValidatorWeights>, GetEraValidatorsError> =
                                match era_validators {
                                    Ok(era_validators) => {
                                        let validator_weights =
                                            era_validators.get(&era_id).cloned();
                                        Ok(validator_weights)
                                    }
                                    Err(GetEraValidatorsError::EraValidatorsMissing) => Ok(None),
                                    Err(error) => Err(error),
                                };
                            metrics
                                .get_era_validator_weights_by_era_id
                                .observe(start.elapsed().as_secs_f64());
                            trace!(?result, "get validator weights by era id response");
                            responder.respond(result).await
                        }
                        .ignore()
                    }
                    ContractRuntimeRequest::Step {
                        step_request,
                        responder,
                    } => {
                        trace!(?step_request, "step request");
                        let engine_state = Arc::clone(&self.engine_state);
                        let metrics = Arc::clone(&self.metrics);
                        async move {
                            let correlation_id = CorrelationId::new();
                            let start = Instant::now();
                            let result = engine_state.commit_step(correlation_id, step_request);
                            metrics.commit_step.observe(start.elapsed().as_secs_f64());
                            trace!(?result, "step response");
                            responder.respond(result).await
                        }
                        .ignore()
                    }
                    ContractRuntimeRequest::ReadTrie {
                        trie_key,
                        responder,
                    } => {
                        trace!(?trie_key, "read_trie request");
                        let engine_state = Arc::clone(&self.engine_state);
                        let metrics = Arc::clone(&self.metrics);
                        async move {
                            let correlation_id = CorrelationId::new();
                            let start = Instant::now();
                            let result = engine_state.read_trie(correlation_id, trie_key);
                            metrics.read_trie.observe(start.elapsed().as_secs_f64());
                            let result = match result {
                                Ok(result) => result,
                                Err(error) => {
                                    error!(?error, "read_trie_request");
                                    None
                                }
                            };
                            trace!(?result, "read_trie response");
                            responder.respond(result).await
                        }
                        .ignore()
                    }
                    ContractRuntimeRequest::PutTrie { trie, responder } => {
                        trace!(?trie, "put_trie request");
                        let engine_state = Arc::clone(&self.engine_state);
                        let metrics = Arc::clone(&self.metrics);
                        async move {
                            let correlation_id = CorrelationId::new();
                            let start = Instant::now();
                            let result = engine_state
                                .put_trie_and_find_missing_descendant_trie_keys(
                                    correlation_id,
                                    &*trie,
                                );
                            metrics.put_trie.observe(start.elapsed().as_secs_f64());
                            trace!(?result, "put_trie response");
                            responder.respond(result).await
                        }
                        .ignore()
                    }
                    ContractRuntimeRequest::MissingTrieKeys {
                        trie_key,
                        responder,
                    } => {
                        trace!(?trie_key, "missing_trie_keys request");
                        let engine_state = Arc::clone(&self.engine_state);
                        let metrics = Arc::clone(&self.metrics);
                        async move {
                            let correlation_id = CorrelationId::new();
                            let start = Instant::now();
                            let result = engine_state.missing_trie_keys(correlation_id, trie_key);
                            metrics.read_trie.observe(start.elapsed().as_secs_f64());
                            trace!(?result, "missing_trie_keys response");
                            responder.respond(result).await
                        }
                        .ignore()
                    }
                    ContractRuntimeRequest::ExecuteBlock(finalized_block) => {
                        debug!(?finalized_block, "execute block");
                        effect_builder
                            .get_block_at_height_local(finalized_block.height())
                            .event(move |maybe_block| {
                                maybe_block.map(Box::new).map_or_else(
                                    || Event::BlockIsNew(Box::new(finalized_block)),
                                    Event::BlockAlreadyExists,
                                )
                            })
                    }
                    ContractRuntimeRequest::GetBids {
                        get_bids_request,
                        responder,
                    } => {
                        trace!(?get_bids_request, "get bids request");
                        let engine_state = Arc::clone(&self.engine_state);
                        let metrics = Arc::clone(&self.metrics);
                        async move {
                            let correlation_id = CorrelationId::new();
                            let start = Instant::now();
                            let result = engine_state.get_bids(correlation_id, get_bids_request);
                            metrics.get_bids.observe(start.elapsed().as_secs_f64());
                            trace!(?result, "get bids result");
                            responder.respond(result).await
                        }
                        .ignore()
                    }
                }
            }
            Event::BlockAlreadyExists(block) => {
                effect_builder.handle_linear_chain_block(*block).ignore()
            }
            // If we haven't executed the block before in the past (for example during
            // joining), do it now.
            Event::BlockIsNew(finalized_block) => {
                self.get_deploys(effect_builder, *finalized_block)
            }
            Event::Result(contract_runtime_result) => match *contract_runtime_result {
                ContractRuntimeResult::GetDeploysResult {
                    finalized_block,
                    deploys,
                } => {
                    trace!(total = %deploys.len(), ?deploys, "fetched deploys");
                    self.handle_get_deploys_result(effect_builder, finalized_block, deploys)
                }

                ContractRuntimeResult::GetParentResult {
                    finalized_block,
                    deploys,
                    parent,
                } => {
                    trace!(parent_found = %parent.is_some(), finalized_height = %finalized_block.height(), "fetched parent");
                    let parent_summary = parent.map(|(hash, accumulated_seed, state_root_hash)| {
                        ExecutedBlockSummary {
                            hash,
                            state_root_hash,
                            accumulated_seed,
                        }
                    });
                    self.handle_get_parent_result(
                        effect_builder,
                        finalized_block,
                        deploys,
                        parent_summary,
                    )
                }
                ContractRuntimeResult::DeployExecutionResult {
                    state,
                    deploy_hash,
                    deploy_header,
                    result,
                } => {
                    trace!(?state, %deploy_hash, ?result, "deploy execution result");
                    // As for now a given state is expected to exist.
                    let execution_results = result.unwrap();
                    self.commit_execution_effects(
                        effect_builder,
                        state,
                        deploy_hash,
                        deploy_header,
                        execution_results,
                    )
                }

                ContractRuntimeResult::CommitExecutionEffects {
                    mut state,
                    commit_result,
                } => {
                    trace!(?state, ?commit_result, "commit result");
                    match commit_result {
                        Ok(CommitResult::Success { state_root }) => {
                            debug!(?state_root, "commit succeeded");
                            state.state_root_hash = state_root.into();
                            self.execute_next_deploy_or_create_block(effect_builder, state)
                        }
                        _ => {
                            // When commit fails we panic as we'll not be able to execute the next
                            // block.
                            error!(
                                ?commit_result,
                                "commit failed - internal contract runtime error"
                            );
                            panic!("unable to commit");
                        }
                    }
                }

                ContractRuntimeResult::RunStepResult { mut state, result } => {
                    trace!(?result, "run step result");
                    match result {
                        Ok(StepResult::Success {
                            post_state_hash,
                            next_era_validators,
                        }) => {
                            state.state_root_hash = post_state_hash.into();
                            self.finalize_block_execution(
                                effect_builder,
                                state,
                                Some(next_era_validators),
                            )
                        }
                        _ => {
                            // When step fails, the auction process is broken and we should panic.
                            error!(?result, "run step failed - internal contract runtime error");
                            panic!("unable to run step");
                        }
                    }
                }
            },
        }
    }
}

/// Error returned from mis-configuring the contract runtime component.
#[derive(Debug, Error)]
pub enum ConfigError {
    /// Error initializing the LMDB environment.
    #[error("failed to initialize LMDB environment for contract runtime: {0}")]
    Lmdb(#[from] StorageLmdbError),
    /// Error initializing metrics.
    #[error("failed to initialize metrics for contract runtime: {0}")]
    Prometheus(#[from] prometheus::Error),
}

impl ContractRuntime {
    pub(crate) fn new(
        initial_state_root_hash: Digest,
        initial_block_header: Option<&BlockHeader>,
        protocol_version: Version,
        storage_config: WithDir<StorageConfig>,
        contract_runtime_config: &Config,
        registry: &Registry,
    ) -> Result<Self, ConfigError> {
        let initial_state = InitialState::new(initial_state_root_hash, initial_block_header);
        let path = storage_config.with_dir(storage_config.value().path.clone());
        let environment = Arc::new(LmdbEnvironment::new(
            path.as_path(),
            contract_runtime_config.max_global_state_size(),
            contract_runtime_config.max_readers(),
        )?);

        let trie_store = Arc::new(LmdbTrieStore::new(
            &environment,
            None,
            DatabaseFlags::empty(),
        )?);

        let protocol_data_store = Arc::new(LmdbProtocolDataStore::new(
            &environment,
            None,
            DatabaseFlags::empty(),
        )?);

        let global_state = LmdbGlobalState::empty(environment, trie_store, protocol_data_store)?;
        let engine_config = EngineConfig::new();

        let engine_state = Arc::new(EngineState::new(global_state, engine_config));

        let metrics = Arc::new(ContractRuntimeMetrics::new(registry)?);
        Ok(ContractRuntime {
            initial_state,
            protocol_version: ProtocolVersion::from_parts(
                protocol_version.major as u32,
                protocol_version.minor as u32,
                protocol_version.patch as u32,
            ),
            parent_map: HashMap::new(),
            exec_queue: HashMap::new(),
            engine_state,
            metrics,
        })
    }

    /// Commits a genesis using a chainspec
    fn commit_genesis(
        &self,
        chainspec: Arc<Chainspec>,
    ) -> Result<GenesisResult, engine_state::Error> {
        let correlation_id = CorrelationId::new();
        let genesis_config_hash = chainspec.hash();
        let protocol_version = ProtocolVersion::from_parts(
            chainspec.protocol_config.version.major as u32,
            chainspec.protocol_config.version.minor as u32,
            chainspec.protocol_config.version.patch as u32,
        );
        // Transforms a chainspec into a valid genesis config for execution engine.
        let ee_config = chainspec.as_ref().into();
        self.engine_state.commit_genesis(
            correlation_id,
            genesis_config_hash.into(),
            protocol_version,
            &ee_config,
        )
    }

<<<<<<< HEAD
    pub(crate) fn set_initial_state(
        &mut self,
        initial_state_root_hash: Digest,
        initial_block_header: Option<&BlockHeader>,
    ) {
        self.initial_state = InitialState::new(initial_state_root_hash, initial_block_header);
    }

    /// Adds the "parent map" to the instance of `ContractRuntime`.
    ///
    /// When transitioning from `joiner` to `validator` states we need
    /// to carry over the last finalized block so that the next blocks in the linear chain
    /// have the state to build on.
    pub(crate) fn set_parent_map_from_block(&mut self, lfb: Option<Block>) {
        let parent_map = lfb
            .into_iter()
            .map(|block| {
                (
                    block.height(),
                    ExecutedBlockSummary {
                        hash: *block.hash(),
                        state_root_hash: *block.state_root_hash(),
                        accumulated_seed: block.header().accumulated_seed(),
                    },
                )
            })
            .collect();
        self.parent_map = parent_map;
    }

    /// Gets the deploy(s) of the given finalized block from storage.
    fn get_deploys<REv: ReactorEventT>(
        &mut self,
        effect_builder: EffectBuilder<REv>,
        finalized_block: FinalizedBlock,
    ) -> Effects<Event> {
        let deploy_hashes = finalized_block
            .proto_block()
            .deploys()
            .iter()
            .map(|hash| **hash)
            .collect::<SmallVec<_>>();
        if deploy_hashes.is_empty() {
            let result_event = move |_| {
                Event::Result(Box::new(ContractRuntimeResult::GetDeploysResult {
                    finalized_block,
                    deploys: VecDeque::new(),
                }))
            };
            return effect_builder.immediately().event(result_event);
        }

        let era_id = finalized_block.era_id();
        let height = finalized_block.height();

        // Get all deploys in order they appear in the finalized block.
        effect_builder
            .get_deploys_from_storage(deploy_hashes)
            .event(move |result| {
                Event::Result(Box::new(ContractRuntimeResult::GetDeploysResult {
                    finalized_block,
                    deploys: result
                        .into_iter()
                        // Assumes all deploys are present
                        .map(|maybe_deploy| {
                            maybe_deploy.unwrap_or_else(|| {
                                panic!(
                                "deploy for block in era={} and height={} is expected to exist \
                                in the storage",
                                era_id, height
                            )
                            })
                        })
                        .collect(),
                }))
            })
    }

    /// Creates and announces the linear chain block.
    fn finalize_block_execution<REv: ReactorEventT>(
        &mut self,
        effect_builder: EffectBuilder<REv>,
        state: Box<RequestState>,
        next_era_validator_weights: Option<BTreeMap<PublicKey, U512>>,
    ) -> Effects<Event> {
        // The state hash of the last execute-commit cycle is used as the block's post state
        // hash.
        let next_height = state.finalized_block.height() + 1;
        // Update the metric.
        self.metrics
            .chain_height
            .set(state.finalized_block.height() as i64);
        let block = self.create_block(
            state.finalized_block,
            state.state_root_hash,
            next_era_validator_weights,
        );

        let mut effects = effect_builder
            .announce_linear_chain_block(block, state.execution_results)
            .ignore();
        // If the child is already finalized, start execution.
        if let Some((finalized_block, deploys)) = self.exec_queue.remove(&next_height) {
            effects.extend(self.handle_get_deploys_result(
                effect_builder,
                finalized_block,
                deploys,
            ));
        }
        effects
    }

    /// Executes the first deploy in `state.remaining_deploys`, or creates the executed block if
    /// there are no remaining deploys left.
    fn execute_next_deploy_or_create_block<REv: ReactorEventT>(
        &mut self,
        effect_builder: EffectBuilder<REv>,
        mut state: Box<RequestState>,
    ) -> Effects<Event> {
        let next_deploy = match state.remaining_deploys.pop_front() {
            Some(deploy) => deploy,
            None => {
                let era_end = match state.finalized_block.era_report() {
                    Some(era_end) => era_end,
                    // Not at a switch block, so we don't need to have next_era_validators when
                    // constructing the next block
                    None => return self.finalize_block_execution(effect_builder, state, None),
                };
                let reward_items = era_end
                    .rewards
                    .iter()
                    .map(|(&vid, &value)| RewardItem::new(vid, value))
                    .collect();
                let slash_items = era_end
                    .equivocators
                    .iter()
                    .map(|&vid| SlashItem::new(vid))
                    .collect();
                let evict_items = era_end
                    .inactive_validators
                    .iter()
                    .map(|&vid| EvictItem::new(vid))
                    .collect();
                let era_end_timestamp_millis = state.finalized_block.timestamp().millis();
                let request = StepRequest {
                    pre_state_hash: state.state_root_hash.into(),
                    protocol_version: self.protocol_version,
                    reward_items,
                    slash_items,
                    evict_items,
                    run_auction: true,
                    next_era_id: state.finalized_block.era_id().successor().into(),
                    era_end_timestamp_millis,
                };
                return effect_builder.run_step(request).event(|result| {
                    Event::Result(Box::new(ContractRuntimeResult::RunStepResult {
                        state,
                        result,
                    }))
                });
            }
        };
        let deploy_hash = *next_deploy.id();
        let deploy_header = next_deploy.header().clone();
        let deploy_item = DeployItem::from(next_deploy);

        let execute_request = ExecuteRequest::new(
            state.state_root_hash.into(),
            state.finalized_block.timestamp().millis(),
            vec![Ok(deploy_item)],
            self.protocol_version,
            state.finalized_block.proposer(),
        );

        // TODO: this is currently working coincidentally because we are passing only one
        // deploy_item per exec. The execution results coming back from the ee lacks the
        // mapping between deploy_hash and execution result, and this outer logic is enriching it
        // with the deploy hash. If we were passing multiple deploys per exec the relation between
        // the deploy and the execution results would be lost.
        effect_builder
            .request_execute(execute_request)
            .event(move |result| {
                Event::Result(Box::new(ContractRuntimeResult::DeployExecutionResult {
                    state,
                    deploy_hash,
                    deploy_header,
                    result,
                }))
            })
    }

    fn handle_get_deploys_result<REv: ReactorEventT>(
        &mut self,
        effect_builder: EffectBuilder<REv>,
        finalized_block: FinalizedBlock,
        deploys: VecDeque<Deploy>,
    ) -> Effects<Event> {
        if let Some(state_root_hash) = self.pre_state_hash(&finalized_block) {
            let state = Box::new(RequestState {
                finalized_block,
                remaining_deploys: deploys,
                execution_results: HashMap::new(),
                state_root_hash,
            });
            self.execute_next_deploy_or_create_block(effect_builder, state)
        } else {
            // Didn't find parent in the `parent_map` cache.
            // Read it from the storage.
            let height = finalized_block.height();
            effect_builder
                .get_block_at_height_local(height - 1)
                .event(|parent| {
                    Event::Result(Box::new(ContractRuntimeResult::GetParentResult {
                        finalized_block,
                        deploys,
                        parent: parent.map(|b| {
                            (
                                *b.hash(),
                                b.header().accumulated_seed(),
                                *b.state_root_hash(),
                            )
                        }),
                    }))
                })
        }
    }

    fn handle_get_parent_result<REv: ReactorEventT>(
        &mut self,
        effect_builder: EffectBuilder<REv>,
        finalized_block: FinalizedBlock,
        deploys: VecDeque<Deploy>,
        parent: Option<ExecutedBlockSummary>,
    ) -> Effects<Event> {
        match parent {
            None => {
                let height = finalized_block.height();
                debug!("no pre-state hash for height {}", height);
                // re-check the parent map - the parent might have been executed in the meantime!
                if let Some(state_root_hash) = self.pre_state_hash(&finalized_block) {
                    let state = Box::new(RequestState {
                        finalized_block,
                        remaining_deploys: deploys,
                        execution_results: HashMap::new(),
                        state_root_hash,
                    });
                    self.execute_next_deploy_or_create_block(effect_builder, state)
                } else {
                    // The parent block has not been executed yet; delay handling.
                    self.exec_queue.insert(height, (finalized_block, deploys));
                    Effects::new()
                }
            }
            Some(parent_summary) => {
                // Parent found in the storage.
                // Insert into `parent_map` cache.
                // It will be removed in `create_block` method.
                self.parent_map
                    .insert(finalized_block.height().saturating_sub(1), parent_summary);
                self.handle_get_deploys_result(effect_builder, finalized_block, deploys)
            }
        }
    }

    /// Commits the execution effects.
    fn commit_execution_effects<REv: ReactorEventT>(
        &mut self,
        effect_builder: EffectBuilder<REv>,
        mut state: Box<RequestState>,
        deploy_hash: DeployHash,
        deploy_header: DeployHeader,
        execution_results: ExecutionResults,
    ) -> Effects<Event> {
        let ee_execution_result = execution_results
            .into_iter()
            .exactly_one()
            .expect("should only be one exec result");
        let execution_result = ExecutionResult::from(&ee_execution_result);
        let _ = state
            .execution_results
            .insert(deploy_hash, (deploy_header, execution_result));

        let execution_effect = match ee_execution_result {
            EngineExecutionResult::Success { effect, cost, .. } => {
                // We do want to see the deploy hash and cost in the logs.
                // We don't need to see the effects in the logs.
                debug!(?deploy_hash, %cost, "execution succeeded");
                effect
            }
            EngineExecutionResult::Failure {
                error,
                effect,
                cost,
                ..
            } => {
                // Failure to execute a contract is a user error, not a system error.
                // We do want to see the deploy hash, error, and cost in the logs.
                // We don't need to see the effects in the logs.
                debug!(?deploy_hash, ?error, %cost, "execution failure");
                effect
            }
        };
        effect_builder
            .request_commit(state.state_root_hash, execution_effect.transforms)
            .event(|commit_result| {
                Event::Result(Box::new(ContractRuntimeResult::CommitExecutionEffects {
                    state,
                    commit_result,
                }))
            })
    }

    fn create_block(
        &mut self,
        finalized_block: FinalizedBlock,
        state_root_hash: Digest,
        next_era_validator_weights: Option<BTreeMap<PublicKey, U512>>,
    ) -> Block {
        let (parent_summary_hash, parent_seed) = if self.is_initial_block_child(&finalized_block) {
            // The first block after the initial one: get initial block summary if we have one, or
            // if not, this should be the genesis child and so we take the default values.
            (
                self.initial_state
                    .block_summary
                    .as_ref()
                    .map(|summary| summary.hash)
                    .unwrap_or_else(|| BlockHash::new(Digest::default())),
                self.initial_state
                    .block_summary
                    .as_ref()
                    .map(|summary| summary.accumulated_seed)
                    .unwrap_or_default(),
            )
        } else {
            let parent_block_height = finalized_block.height() - 1;
            let summary = self
                .parent_map
                .remove(&parent_block_height)
                .unwrap_or_else(|| panic!("failed to take {:?}", parent_block_height));
            (summary.hash, summary.accumulated_seed)
        };
        let block_height = finalized_block.height();
        let block = Block::new(
            parent_summary_hash,
            parent_seed,
            state_root_hash,
            finalized_block,
            next_era_validator_weights,
            self.protocol_version,
        );
        let summary = ExecutedBlockSummary {
            hash: *block.hash(),
            state_root_hash,
            accumulated_seed: block.header().accumulated_seed(),
        };
        let _ = self.parent_map.insert(block_height, summary);
        block
    }

    fn pre_state_hash(&mut self, finalized_block: &FinalizedBlock) -> Option<Digest> {
        if self.is_initial_block_child(finalized_block) {
            Some(self.initial_state.state_root_hash)
        } else {
            // Try to get the parent's post-state-hash from the `parent_map`.
            // We're subtracting 1 from the height as we want to get _parent's_ post-state hash.
            let parent_block_height = finalized_block.height() - 1;
            self.parent_map
                .get(&parent_block_height)
                .map(|summary| summary.state_root_hash)
        }
    }

    /// Returns true if the `finalized_block` is an immediate child of the initial block, ie.
    /// either genesis or the highest known block at the time of initializing the component.
    fn is_initial_block_child(&self, finalized_block: &FinalizedBlock) -> bool {
        finalized_block.height() == self.initial_state.child_height
    }
}
/// Holds the state of an ongoing execute-commit cycle spawned from a given `Event::Request`.
#[derive(Debug)]
pub struct RequestState {
    /// Finalized block for this request.
    pub finalized_block: FinalizedBlock,
    /// Deploys which have still to be executed.
    pub remaining_deploys: VecDeque<Deploy>,
    /// A collection of results of executing the deploys.
    pub execution_results: HashMap<DeployHash, (DeployHeader, ExecutionResult)>,
    /// Current state root hash of global storage.  Is initialized with the parent block's
    /// state hash, and is updated after each commit.
    pub state_root_hash: Digest,
}

#[derive(DataSize, Debug, Default)]
struct InitialState {
    /// Height of the child of the highest known block at the time of initializing the component.
    /// Required for the block executor to know when to stop looking for parent blocks when getting
    /// the pre-state hash for execution. With upgrades, we could get a wrong hash if we went too
    /// far.
    child_height: u64,
    /// Summary of the highest known block.
    block_summary: Option<ExecutedBlockSummary>,
    /// Initial state root hash.
    state_root_hash: Digest,
}

impl InitialState {
    fn new(state_root_hash: Digest, block_header: Option<&BlockHeader>) -> Self {
        let block_summary = block_header.map(|hdr| ExecutedBlockSummary {
            hash: hdr.hash(),
            state_root_hash,
            accumulated_seed: hdr.accumulated_seed(),
        });
        Self {
            child_height: block_header.map_or(0, |hdr| hdr.height() + 1),
            block_summary,
            state_root_hash,
=======
    /// Retrieve trie keys for the integrity check.
    pub fn trie_store_check(&self, trie_keys: Vec<Blake2bHash>) -> Vec<Blake2bHash> {
        let correlation_id = CorrelationId::new();
        match self
            .engine_state
            .trie_integrity_check(correlation_id, trie_keys)
        {
            Ok(keys) => keys,
            Err(error) => panic!("Error in retrieving keys for DB check: {:?}", error),
>>>>>>> 83522b80
        }
    }
}<|MERGE_RESOLUTION|>--- conflicted
+++ resolved
@@ -815,7 +815,18 @@
         )
     }
 
-<<<<<<< HEAD
+    /// Retrieve trie keys for the integrity check.
+    pub fn trie_store_check(&self, trie_keys: Vec<Blake2bHash>) -> Vec<Blake2bHash> {
+        let correlation_id = CorrelationId::new();
+        match self
+            .engine_state
+            .trie_integrity_check(correlation_id, trie_keys)
+        {
+            Ok(keys) => keys,
+            Err(error) => panic!("Error in retrieving keys for DB check: {:?}", error),
+        }
+    }
+
     pub(crate) fn set_initial_state(
         &mut self,
         initial_state_root_hash: Digest,
@@ -1232,17 +1243,6 @@
             child_height: block_header.map_or(0, |hdr| hdr.height() + 1),
             block_summary,
             state_root_hash,
-=======
-    /// Retrieve trie keys for the integrity check.
-    pub fn trie_store_check(&self, trie_keys: Vec<Blake2bHash>) -> Vec<Blake2bHash> {
-        let correlation_id = CorrelationId::new();
-        match self
-            .engine_state
-            .trie_integrity_check(correlation_id, trie_keys)
-        {
-            Ok(keys) => keys,
-            Err(error) => panic!("Error in retrieving keys for DB check: {:?}", error),
->>>>>>> 83522b80
         }
     }
 }