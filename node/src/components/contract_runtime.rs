//! Contract Runtime component.
mod config;
mod operations;
mod types;

use std::{
    collections::{BTreeMap, HashMap, VecDeque},
    fmt::{self, Debug, Formatter},
    sync::Arc,
    time::Instant,
};

pub use config::Config;
use semver::Version;
use smallvec::SmallVec;

pub use types::{EraValidatorsRequest, ValidatorWeightsByEraIdRequest};

use datasize::DataSize;
use derive_more::From;
use lmdb::DatabaseFlags;
use prometheus::{self, Histogram, HistogramOpts, IntGauge, Registry};
use thiserror::Error;
use tracing::{debug, error, trace};

use casper_execution_engine::{
    core::engine_state::{
        self, genesis::GenesisResult, step::EvictItem, DeployItem, EngineConfig, EngineState,
        ExecuteRequest, GetEraValidatorsError, GetEraValidatorsRequest, RewardItem, SlashItem,
        StepRequest, StepResult,
    },
    shared::newtypes::{Blake2bHash, CorrelationId},
    storage::{
        error::lmdb::Error as StorageLmdbError, global_state::lmdb::LmdbGlobalState,
        protocol_data_store::lmdb::LmdbProtocolDataStore,
        transaction_source::lmdb::LmdbEnvironment, trie_store::lmdb::LmdbTrieStore,
    },
};
use casper_types::{
    system::auction::ValidatorWeights, ExecutionResult, ProtocolVersion, PublicKey, U512,
};

use crate::{
    components::Component,
    crypto::hash::Digest,
    effect::{
        announcements::ContractRuntimeAnnouncement,
        requests::{ConsensusRequest, ContractRuntimeRequest, LinearChainRequest, StorageRequest},
        EffectBuilder, EffectExt, Effects,
    },
    types::{
        Block, BlockHash, BlockHeader, BlockLike, Chainspec, Deploy, DeployHash, DeployHeader,
        FinalizedBlock, NodeId,
    },
    utils::WithDir,
    NodeRng, StorageConfig,
};

/// Contract runtime component event.
#[derive(Debug, From)]
pub enum Event {
    /// A request made for the contract runtime component.
    #[from]
    Request(Box<ContractRuntimeRequest>),
    /// Indicates that block has already been finalized and executed in the past.
    BlockAlreadyExists(Box<Block>),
    /// Indicates that a block is not known yet, and needs to be executed.
    BlockIsNew(Box<FinalizedBlock>),

    /// Results received by the contract runtime.
    #[from]
    Result(Box<ContractRuntimeResult>),
}

/// Contract runtime component event.
#[derive(Debug, From)]
pub enum ContractRuntimeResult {
    /// Received all requested deploys.
    GetDeploysResult {
        /// The block that needs the deploys for execution.
        finalized_block: FinalizedBlock,
        /// Contents of deploys. All deploys are expected to be present in the storage component.
        deploys: VecDeque<Deploy>,
    },
    /// Received a parent result.
    GetParentResult {
        /// The block that needs the deploys for execution.
        finalized_block: FinalizedBlock,
        /// Contents of deploys. All deploys are expected to be present in the storage component.
        deploys: VecDeque<Deploy>,
        /// Parent of the newly finalized block.
        /// If it's the first block after Genesis then `parent` is `None`.
        parent: Option<(BlockHash, Digest, Digest)>,
    },
    /// The result of running the step on a switch block.
    RunStepResult {
        /// State of this request.
        state: Box<RequestState>,
        /// The result.
        result: Result<StepResult, engine_state::Error>,
    },
    /// Once a block is executed and committed, re-enter evented flow.
    ExecutedAndCommitted(Box<RequestState>),
}

/// Convenience trait for ContractRuntime's accepted event types.
pub trait ReactorEventT:
    From<Event>
    + From<StorageRequest>
    + From<LinearChainRequest<NodeId>>
    + From<ContractRuntimeRequest>
    + From<ContractRuntimeAnnouncement>
    + From<ConsensusRequest>
    + Send
{
}

impl<REv> ReactorEventT for REv where
    REv: From<Event>
        + From<StorageRequest>
        + From<LinearChainRequest<NodeId>>
        + From<ContractRuntimeRequest>
        + From<ContractRuntimeAnnouncement>
        + From<ConsensusRequest>
        + Send
{
}

#[derive(DataSize, Debug)]
struct ExecutedBlockSummary {
    hash: BlockHash,
    state_root_hash: Digest,
    accumulated_seed: Digest,
}

type BlockHeight = u64;

/// The contract runtime components.
#[derive(DataSize)]
pub struct ContractRuntime {
    initial_state: InitialState,
    engine_state: Arc<EngineState<LmdbGlobalState>>,
    metrics: Arc<ContractRuntimeMetrics>,

    protocol_version: ProtocolVersion,

    /// A mapping from proto block to executed block's ID and post-state hash, to allow
    /// identification of a parent block's details once a finalized block has been executed.
    ///
    /// The key is a tuple of block's height (it's a linear chain so it's monotonically
    /// increasing), and the `ExecutedBlockSummary` is derived from the executed block which is
    /// created from that proto block.
    parent_map: HashMap<BlockHeight, ExecutedBlockSummary>,

    /// Finalized blocks waiting for their pre-state hash to start executing.
    exec_queue: HashMap<BlockHeight, (FinalizedBlock, VecDeque<Deploy>)>,
}

impl Debug for ContractRuntime {
    fn fmt(&self, f: &mut Formatter<'_>) -> fmt::Result {
        f.debug_struct("ContractRuntime").finish()
    }
}

/// Metrics for the contract runtime component.
#[derive(Debug)]
pub struct ContractRuntimeMetrics {
    run_execute: Histogram,
    apply_effect: Histogram,
    commit_upgrade: Histogram,
    run_query: Histogram,
    commit_step: Histogram,
    get_balance: Histogram,
    get_validator_weights: Histogram,
    get_era_validators: Histogram,
    get_era_validator_weights_by_era_id: Histogram,
    get_bids: Histogram,
    missing_trie_keys: Histogram,
    put_trie: Histogram,
    read_trie: Histogram,
    /// The current chain height.
    pub chain_height: IntGauge,
}

/// Value of upper bound of histogram.
const EXPONENTIAL_BUCKET_START: f64 = 0.01;

/// Multiplier of previous upper bound for next bound.
const EXPONENTIAL_BUCKET_FACTOR: f64 = 2.0;

/// Bucket count, with the last bucket going to +Inf which will not be included in the results.
/// - start = 0.01, factor = 2.0, count = 10
/// - start * factor ^ count = 0.01 * 2.0 ^ 10 = 10.24
/// - Values above 10.24 (f64 seconds here) will not fall in a bucket that is kept.
const EXPONENTIAL_BUCKET_COUNT: usize = 10;

const RUN_EXECUTE_NAME: &str = "contract_runtime_run_execute";
const RUN_EXECUTE_HELP: &str = "tracking run of engine_state.run_execute in seconds.";
const APPLY_EFFECT_NAME: &str = "contract_runtime_apply_commit";
const APPLY_EFFECT_HELP: &str = "tracking run of engine_state.apply_effect in seconds.";
const RUN_QUERY_NAME: &str = "contract_runtime_run_query";
const RUN_QUERY_HELP: &str = "tracking run of engine_state.run_query in seconds.";
const COMMIT_STEP_NAME: &str = "contract_runtime_commit_step";
const COMMIT_STEP_HELP: &str = "tracking run of engine_state.commit_step in seconds.";
const COMMIT_UPGRADE_NAME: &str = "contract_runtime_commit_upgrade";
const COMMIT_UPGRADE_HELP: &str = "tracking run of engine_state.commit_upgrade in seconds";
const GET_BALANCE_NAME: &str = "contract_runtime_get_balance";
const GET_BALANCE_HELP: &str = "tracking run of engine_state.get_balance in seconds.";
const GET_VALIDATOR_WEIGHTS_NAME: &str = "contract_runtime_get_validator_weights";
const GET_VALIDATOR_WEIGHTS_HELP: &str =
    "tracking run of engine_state.get_validator_weights in seconds.";
const GET_ERA_VALIDATORS_NAME: &str = "contract_runtime_get_era_validators";
const GET_ERA_VALIDATORS_HELP: &str = "tracking run of engine_state.get_era_validators in seconds.";
const GET_ERA_VALIDATORS_WEIGHT_BY_ERA_ID_NAME: &str =
    "contract_runtime_get_era_validator_weights_by_era_id";
const GET_ERA_VALIDATORS_WEIGHT_BY_ERA_ID_HELP: &str =
    "tracking run of engine_state.get_era_validator_weights_by_era_id in seconds.";
const GET_BIDS_NAME: &str = "contract_runtime_get_bids";
const GET_BIDS_HELP: &str = "tracking run of engine_state.get_bids in seconds.";
const READ_TRIE_NAME: &str = "contract_runtime_read_trie";
const READ_TRIE_HELP: &str = "tracking run of engine_state.read_trie in seconds.";
const PUT_TRIE_NAME: &str = "contract_runtime_put_trie";
const PUT_TRIE_HELP: &str = "tracking run of engine_state.put_trie in seconds.";
const MISSING_TRIE_KEYS_NAME: &str = "contract_runtime_missing_trie_keys";
const MISSING_TRIE_KEYS_HELP: &str = "tracking run of engine_state.missing_trie_keys in seconds.";

/// Create prometheus Histogram and register.
fn register_histogram_metric(
    registry: &Registry,
    metric_name: &str,
    metric_help: &str,
) -> Result<Histogram, prometheus::Error> {
    let common_buckets = prometheus::exponential_buckets(
        EXPONENTIAL_BUCKET_START,
        EXPONENTIAL_BUCKET_FACTOR,
        EXPONENTIAL_BUCKET_COUNT,
    )?;
    let histogram_opts = HistogramOpts::new(metric_name, metric_help).buckets(common_buckets);
    let histogram = Histogram::with_opts(histogram_opts)?;
    registry.register(Box::new(histogram.clone()))?;
    Ok(histogram)
}

impl ContractRuntimeMetrics {
    /// Constructor of metrics which creates and registers metrics objects for use.
    fn new(registry: &Registry) -> Result<Self, prometheus::Error> {
        let chain_height = IntGauge::new("chain_height", "current chain height")?;
        registry.register(Box::new(chain_height.clone()))?;
        Ok(ContractRuntimeMetrics {
            chain_height,
            run_execute: register_histogram_metric(registry, RUN_EXECUTE_NAME, RUN_EXECUTE_HELP)?,
            apply_effect: register_histogram_metric(
                registry,
                APPLY_EFFECT_NAME,
                APPLY_EFFECT_HELP,
            )?,
            run_query: register_histogram_metric(registry, RUN_QUERY_NAME, RUN_QUERY_HELP)?,
            commit_step: register_histogram_metric(registry, COMMIT_STEP_NAME, COMMIT_STEP_HELP)?,
            commit_upgrade: register_histogram_metric(
                registry,
                COMMIT_UPGRADE_NAME,
                COMMIT_UPGRADE_HELP,
            )?,
            get_balance: register_histogram_metric(registry, GET_BALANCE_NAME, GET_BALANCE_HELP)?,
            get_validator_weights: register_histogram_metric(
                registry,
                GET_VALIDATOR_WEIGHTS_NAME,
                GET_VALIDATOR_WEIGHTS_HELP,
            )?,
            get_era_validators: register_histogram_metric(
                registry,
                GET_ERA_VALIDATORS_NAME,
                GET_ERA_VALIDATORS_HELP,
            )?,
            get_era_validator_weights_by_era_id: register_histogram_metric(
                registry,
                GET_ERA_VALIDATORS_WEIGHT_BY_ERA_ID_NAME,
                GET_ERA_VALIDATORS_WEIGHT_BY_ERA_ID_HELP,
            )?,
            get_bids: register_histogram_metric(registry, GET_BIDS_NAME, GET_BIDS_HELP)?,
            read_trie: register_histogram_metric(registry, READ_TRIE_NAME, READ_TRIE_HELP)?,
            put_trie: register_histogram_metric(registry, PUT_TRIE_NAME, PUT_TRIE_HELP)?,
            missing_trie_keys: register_histogram_metric(
                registry,
                MISSING_TRIE_KEYS_NAME,
                MISSING_TRIE_KEYS_HELP,
            )?,
        })
    }
}

impl<REv: ReactorEventT> Component<REv> for ContractRuntime
where
    REv: From<Event> + Send,
{
    type Event = Event;
    type ConstructionError = ConfigError;

    fn handle_event(
        &mut self,
        effect_builder: EffectBuilder<REv>,
        _rng: &mut NodeRng,
        event: Self::Event,
    ) -> Effects<Self::Event> {
        match event {
<<<<<<< HEAD
            Event::Request(ContractRuntimeRequest::GetProtocolData {
                protocol_version,
                responder,
            }) => {
                let result = self
                    .engine_state
                    .get_protocol_data(protocol_version)
                    .map(|inner| inner.map(Box::new));

                responder.respond(result).ignore()
            }
            Event::Request(ContractRuntimeRequest::CommitGenesis {
                chainspec,
                responder,
            }) => {
                let result = self.commit_genesis(chainspec);
                responder.respond(result).ignore()
            }
            Event::Request(ContractRuntimeRequest::Execute {
                execute_request,
                responder,
            }) => {
                trace!(?execute_request, "execute");
                let engine_state = Arc::clone(&self.engine_state);
                let metrics = Arc::clone(&self.metrics);
                async move {
                    let correlation_id = CorrelationId::new();
                    let result = task::spawn_blocking(move || {
                        let start = Instant::now();
                        let execution_result =
                            engine_state.run_execute(correlation_id, *execute_request);
                        metrics.run_execute.observe(start.elapsed().as_secs_f64());
                        execution_result
                    })
                    .await
                    .expect("should run");
                    trace!(?result, "execute result");
                    responder.respond(result).await
                }
                .ignore()
            }
            Event::Request(ContractRuntimeRequest::Commit {
                state_root_hash,
                effects,
                responder,
            }) => {
                trace!(?state_root_hash, ?effects, "commit");
                let engine_state = Arc::clone(&self.engine_state);
                let metrics = Arc::clone(&self.metrics);
                async move {
                    let correlation_id = CorrelationId::new();
                    let result = task::spawn_blocking(move || {
                        let start = Instant::now();
                        let apply_result = engine_state.apply_effect(
                            correlation_id,
                            state_root_hash.into(),
                            effects,
                        );
                        metrics.apply_effect.observe(start.elapsed().as_secs_f64());
                        apply_result
                    })
                    .await
                    .expect("should run");
                    trace!(?result, "commit result");
                    responder.respond(result).await
                }
                .ignore()
            }
            Event::Request(ContractRuntimeRequest::Upgrade {
                upgrade_config,
                responder,
            }) => {
                trace!(?upgrade_config, "upgrade");
                let engine_state = Arc::clone(&self.engine_state);
                let metrics = Arc::clone(&self.metrics);
                async move {
                    let correlation_id = CorrelationId::new();
                    let result = task::spawn_blocking(move || {
                        let start = Instant::now();
                        let result = engine_state.commit_upgrade(correlation_id, *upgrade_config);
                        metrics
                            .commit_upgrade
                            .observe(start.elapsed().as_secs_f64());
                        result
                    })
                    .await
                    .expect("should run");
                    trace!(?result, "upgrade result");
                    responder.respond(result).await
                }
                .ignore()
            }
            Event::Request(ContractRuntimeRequest::Query {
                query_request,
                responder,
            }) => {
                trace!(?query_request, "query");
                let engine_state = Arc::clone(&self.engine_state);
                let metrics = Arc::clone(&self.metrics);
                async move {
                    let correlation_id = CorrelationId::new();
                    let result = task::spawn_blocking(move || {
                        let start = Instant::now();
                        let result = engine_state.run_query(correlation_id, query_request);
                        metrics.run_query.observe(start.elapsed().as_secs_f64());
                        result
                    })
                    .await
                    .expect("should run");
                    trace!(?result, "query result");
                    responder.respond(result).await
                }
                .ignore()
            }
            Event::Request(ContractRuntimeRequest::GetBalance {
                balance_request,
                responder,
            }) => {
                trace!(?balance_request, "balance");
                let engine_state = Arc::clone(&self.engine_state);
                let metrics = Arc::clone(&self.metrics);
                async move {
                    let correlation_id = CorrelationId::new();
                    let result = task::spawn_blocking(move || {
                        let start = Instant::now();
                        let result = engine_state.get_purse_balance(
                            correlation_id,
                            balance_request.state_hash(),
                            balance_request.purse_uref(),
                        );
                        metrics.get_balance.observe(start.elapsed().as_secs_f64());
                        result
                    })
                    .await
                    .expect("should run");
                    trace!(?result, "balance result");
                    responder.respond(result).await
                }
                .ignore()
            }
            Event::Request(ContractRuntimeRequest::IsBonded {
                state_root_hash,
                era_id,
                protocol_version,
                public_key: validator_key,
                responder,
            }) => {
                trace!(era=%era_id, public_key = %validator_key, "is validator bonded request");
                let engine_state = Arc::clone(&self.engine_state);
                let metrics = Arc::clone(&self.metrics);
                let request =
                    GetEraValidatorsRequest::new(state_root_hash.into(), protocol_version);
                async move {
                    let correlation_id = CorrelationId::new();
                    let result = task::spawn_blocking(move || {
                        let start = Instant::now();
                        let era_validators =
                            engine_state.get_era_validators(correlation_id, request);
                        metrics
                            .get_validator_weights
                            .observe(start.elapsed().as_secs_f64());
                        era_validators
                    })
                    .await
                    .expect("should run");
                    trace!(?result, "is validator bonded result");
                    let is_bonded =
                        result.and_then(|validator_map| match validator_map.get(&era_id) {
                            None => Err(GetEraValidatorsError::EraValidatorsMissing),
                            Some(era_validators) => Ok(era_validators.contains_key(&validator_key)),
                        });
                    responder.respond(is_bonded).await
                }
                .ignore()
            }
            Event::Request(ContractRuntimeRequest::GetEraValidators { request, responder }) => {
                trace!(?request, "get era validators request");
                let engine_state = Arc::clone(&self.engine_state);
                let metrics = Arc::clone(&self.metrics);
                // Increment the counter to track the amount of times GetEraValidators was
                // requested.
                async move {
                    let correlation_id = CorrelationId::new();
                    let result = task::spawn_blocking(move || {
                        let start = Instant::now();
                        let era_validators =
                            engine_state.get_era_validators(correlation_id, request.into());
                        metrics
                            .get_era_validators
                            .observe(start.elapsed().as_secs_f64());
                        era_validators
                    })
                    .await
                    .expect("should run");
                    trace!(?result, "get era validators response");
                    responder.respond(result).await
                }
                .ignore()
            }
            Event::Request(ContractRuntimeRequest::GetValidatorWeightsByEraId {
                request,
                responder,
            }) => {
                trace!(?request, "get validator weights by era id request");
                let engine_state = Arc::clone(&self.engine_state);
                let metrics = Arc::clone(&self.metrics);
                // Increment the counter to track the amount of times GetEraValidatorsByEraId was
                // requested.
                async move {
                    let correlation_id = CorrelationId::new();
                    let result = task::spawn_blocking(move || {
                        let start = Instant::now();
                        let era_id = request.era_id();
                        let era_validators =
                            engine_state.get_era_validators(correlation_id, request.into());
                        let ret: Result<Option<ValidatorWeights>, GetEraValidatorsError> =
                            match era_validators {
                                Ok(era_validators) => {
                                    let validator_weights = era_validators.get(&era_id).cloned();
                                    Ok(validator_weights)
=======
            Event::Request(request) => {
                match *request {
                    ContractRuntimeRequest::GetProtocolData {
                        protocol_version,
                        responder,
                    } => {
                        let result = self
                            .engine_state
                            .get_protocol_data(protocol_version)
                            .map(|inner| inner.map(Box::new));

                        responder.respond(result).ignore()
                    }
                    ContractRuntimeRequest::CommitGenesis {
                        chainspec,
                        responder,
                    } => {
                        let result = self.commit_genesis(chainspec);
                        responder.respond(result).ignore()
                    }
                    ContractRuntimeRequest::Upgrade {
                        upgrade_config,
                        responder,
                    } => {
                        trace!(?upgrade_config, "upgrade");
                        let engine_state = Arc::clone(&self.engine_state);
                        let metrics = Arc::clone(&self.metrics);
                        async move {
                            let correlation_id = CorrelationId::new();
                            let start = Instant::now();
                            let result =
                                engine_state.commit_upgrade(correlation_id, *upgrade_config);
                            metrics
                                .commit_upgrade
                                .observe(start.elapsed().as_secs_f64());
                            trace!(?result, "upgrade result");
                            responder.respond(result).await
                        }
                        .ignore()
                    }
                    ContractRuntimeRequest::Query {
                        query_request,
                        responder,
                    } => {
                        trace!(?query_request, "query");
                        let engine_state = Arc::clone(&self.engine_state);
                        let metrics = Arc::clone(&self.metrics);
                        async move {
                            let correlation_id = CorrelationId::new();
                            let start = Instant::now();
                            let result = engine_state.run_query(correlation_id, query_request);
                            metrics.run_query.observe(start.elapsed().as_secs_f64());
                            trace!(?result, "query result");
                            responder.respond(result).await
                        }
                        .ignore()
                    }
                    ContractRuntimeRequest::GetBalance {
                        balance_request,
                        responder,
                    } => {
                        trace!(?balance_request, "balance");
                        let engine_state = Arc::clone(&self.engine_state);
                        let metrics = Arc::clone(&self.metrics);
                        async move {
                            let correlation_id = CorrelationId::new();
                            let start = Instant::now();
                            let result = engine_state.get_purse_balance(
                                correlation_id,
                                balance_request.state_hash(),
                                balance_request.purse_uref(),
                            );
                            metrics.get_balance.observe(start.elapsed().as_secs_f64());
                            trace!(?result, "balance result");
                            responder.respond(result).await
                        }
                        .ignore()
                    }
                    ContractRuntimeRequest::IsBonded {
                        state_root_hash,
                        era_id,
                        protocol_version,
                        public_key: validator_key,
                        responder,
                    } => {
                        trace!(era=%era_id, public_key = %validator_key, "is validator bonded request");
                        let engine_state = Arc::clone(&self.engine_state);
                        let metrics = Arc::clone(&self.metrics);
                        let request =
                            GetEraValidatorsRequest::new(state_root_hash.into(), protocol_version);
                        async move {
                            let correlation_id = CorrelationId::new();
                            let start = Instant::now();
                            let era_validators =
                                engine_state.get_era_validators(correlation_id, request);
                            metrics
                                .get_validator_weights
                                .observe(start.elapsed().as_secs_f64());
                            trace!(?era_validators, "is validator bonded result");
                            let is_bonded = era_validators.and_then(|validator_map| {
                                match validator_map.get(&era_id.0) {
                                    None => Err(GetEraValidatorsError::EraValidatorsMissing),
                                    Some(era_validators) => {
                                        Ok(era_validators.contains_key(&validator_key))
                                    }
                                }
                            });
                            responder.respond(is_bonded).await
                        }
                        .ignore()
                    }
                    ContractRuntimeRequest::GetEraValidators { request, responder } => {
                        trace!(?request, "get era validators request");
                        let engine_state = Arc::clone(&self.engine_state);
                        let metrics = Arc::clone(&self.metrics);
                        // Increment the counter to track the amount of times GetEraValidators was
                        // requested.
                        async move {
                            let correlation_id = CorrelationId::new();
                            let start = Instant::now();
                            let era_validators =
                                engine_state.get_era_validators(correlation_id, request.into());
                            metrics
                                .get_era_validators
                                .observe(start.elapsed().as_secs_f64());
                            trace!(?era_validators, "get era validators response");
                            responder.respond(era_validators).await
                        }
                        .ignore()
                    }
                    ContractRuntimeRequest::GetValidatorWeightsByEraId { request, responder } => {
                        trace!(?request, "get validator weights by era id request");
                        let engine_state = Arc::clone(&self.engine_state);
                        let metrics = Arc::clone(&self.metrics);
                        // Increment the counter to track the amount of times
                        // GetEraValidatorsByEraId was requested.
                        async move {
                            let correlation_id = CorrelationId::new();
                            let start = Instant::now();
                            let era_id = request.era_id().into();
                            let era_validators =
                                engine_state.get_era_validators(correlation_id, request.into());
                            let result: Result<Option<ValidatorWeights>, GetEraValidatorsError> =
                                match era_validators {
                                    Ok(era_validators) => {
                                        let validator_weights =
                                            era_validators.get(&era_id).cloned();
                                        Ok(validator_weights)
                                    }
                                    Err(GetEraValidatorsError::EraValidatorsMissing) => Ok(None),
                                    Err(error) => Err(error),
                                };
                            metrics
                                .get_era_validator_weights_by_era_id
                                .observe(start.elapsed().as_secs_f64());
                            trace!(?result, "get validator weights by era id response");
                            responder.respond(result).await
                        }
                        .ignore()
                    }
                    ContractRuntimeRequest::Step {
                        step_request,
                        responder,
                    } => {
                        trace!(?step_request, "step request");
                        let engine_state = Arc::clone(&self.engine_state);
                        let metrics = Arc::clone(&self.metrics);
                        async move {
                            let correlation_id = CorrelationId::new();
                            let start = Instant::now();
                            let result = engine_state.commit_step(correlation_id, step_request);
                            metrics.commit_step.observe(start.elapsed().as_secs_f64());
                            trace!(?result, "step response");
                            responder.respond(result).await
                        }
                        .ignore()
                    }
                    ContractRuntimeRequest::ReadTrie {
                        trie_key,
                        responder,
                    } => {
                        trace!(?trie_key, "read_trie request");
                        let engine_state = Arc::clone(&self.engine_state);
                        let metrics = Arc::clone(&self.metrics);
                        async move {
                            let correlation_id = CorrelationId::new();
                            let start = Instant::now();
                            let result = engine_state.read_trie(correlation_id, trie_key);
                            metrics.read_trie.observe(start.elapsed().as_secs_f64());
                            let result = match result {
                                Ok(result) => result,
                                Err(error) => {
                                    error!(?error, "read_trie_request");
                                    None
>>>>>>> db38d0be
                                }
                            };
                            trace!(?result, "read_trie response");
                            responder.respond(result).await
                        }
                        .ignore()
                    }
                    ContractRuntimeRequest::PutTrie { trie, responder } => {
                        trace!(?trie, "put_trie request");
                        let engine_state = Arc::clone(&self.engine_state);
                        let metrics = Arc::clone(&self.metrics);
                        async move {
                            let correlation_id = CorrelationId::new();
                            let start = Instant::now();
                            let result = engine_state
                                .put_trie_and_find_missing_descendant_trie_keys(
                                    correlation_id,
                                    &*trie,
                                );
                            metrics.put_trie.observe(start.elapsed().as_secs_f64());
                            trace!(?result, "put_trie response");
                            responder.respond(result).await
                        }
                        .ignore()
                    }
                    ContractRuntimeRequest::ExecuteBlock(finalized_block) => {
                        debug!(?finalized_block, "execute block");
                        effect_builder
                            .get_block_at_height_local(finalized_block.height())
                            .event(move |maybe_block| {
                                maybe_block.map(Box::new).map_or_else(
                                    || Event::BlockIsNew(Box::new(finalized_block)),
                                    Event::BlockAlreadyExists,
                                )
                            })
                    }
                    ContractRuntimeRequest::GetBids {
                        get_bids_request,
                        responder,
                    } => {
                        trace!(?get_bids_request, "get bids request");
                        let engine_state = Arc::clone(&self.engine_state);
                        let metrics = Arc::clone(&self.metrics);
                        async move {
                            let correlation_id = CorrelationId::new();
                            let start = Instant::now();
                            let result = engine_state.get_bids(correlation_id, get_bids_request);
                            metrics.get_bids.observe(start.elapsed().as_secs_f64());
                            trace!(?result, "get bids result");
                            responder.respond(result).await
                        }
                        .ignore()
                    }
                    ContractRuntimeRequest::MissingTrieKeys {
                        trie_key,
                        responder,
                    } => {
                        trace!(?trie_key, "missing_trie_keys request");
                        let engine_state = Arc::clone(&self.engine_state);
                        let metrics = Arc::clone(&self.metrics);
                        async move {
                            let correlation_id = CorrelationId::new();
                            let start = Instant::now();
                            let result =
                                engine_state.missing_trie_keys(correlation_id, vec![trie_key]);
                            metrics.read_trie.observe(start.elapsed().as_secs_f64());
                            trace!(?result, "missing_trie_keys response");
                            responder.respond(result).await
                        }
                        .ignore()
                    }
                }
            }
            Event::BlockAlreadyExists(block) => effect_builder
                .announce_block_already_executed(*block)
                .ignore(),
            // If we haven't executed the block before in the past (for example during
            // joining), do it now.
            Event::BlockIsNew(finalized_block) => {
                self.get_deploys(effect_builder, *finalized_block)
            }
            Event::Result(contract_runtime_result) => match *contract_runtime_result {
                ContractRuntimeResult::GetDeploysResult {
                    finalized_block,
                    deploys,
                } => {
                    trace!(total = %deploys.len(), ?deploys, "fetched deploys");
                    self.handle_get_deploys_result(effect_builder, finalized_block, deploys)
                }

                ContractRuntimeResult::GetParentResult {
                    finalized_block,
                    deploys,
                    parent,
                } => {
                    trace!(parent_found = %parent.is_some(), finalized_height = %finalized_block.height(), "fetched parent");
                    let parent_summary = parent.map(|(hash, accumulated_seed, state_root_hash)| {
                        ExecutedBlockSummary {
                            hash,
                            state_root_hash,
                            accumulated_seed,
                        }
                    });
                    self.handle_get_parent_result(
                        effect_builder,
                        finalized_block,
                        deploys,
                        parent_summary,
                    )
                }

                ContractRuntimeResult::RunStepResult { mut state, result } => {
                    trace!(?result, "run step result");
                    match result {
                        Ok(StepResult::Success {
                            post_state_hash,
                            next_era_validators,
                        }) => {
                            state.state_root_hash = post_state_hash.into();
                            self.finalize_block_execution(
                                effect_builder,
                                state,
                                Some(next_era_validators),
                            )
                        }
                        _ => {
                            // When step fails, the auction process is broken and we should panic.
                            error!(?result, "run step failed - internal contract runtime error");
                            panic!("unable to run step");
                        }
                    }
                }
                ContractRuntimeResult::ExecutedAndCommitted(state) => {
                    self.execute_all_deploys_or_finalize_block_or_step(effect_builder, state)
                }
            },
        }
    }
}

/// Error returned from mis-configuring the contract runtime component.
#[derive(Debug, Error)]
pub enum ConfigError {
    /// Error initializing the LMDB environment.
    #[error("failed to initialize LMDB environment for contract runtime: {0}")]
    Lmdb(#[from] StorageLmdbError),
    /// Error initializing metrics.
    #[error("failed to initialize metrics for contract runtime: {0}")]
    Prometheus(#[from] prometheus::Error),
}

impl ContractRuntime {
    pub(crate) fn new(
        initial_state_root_hash: Digest,
        initial_block_header: Option<&BlockHeader>,
        protocol_version: Version,
        storage_config: WithDir<StorageConfig>,
        contract_runtime_config: &Config,
        registry: &Registry,
    ) -> Result<Self, ConfigError> {
        let initial_state = InitialState::new(initial_state_root_hash, initial_block_header);
        let path = storage_config.with_dir(storage_config.value().path.clone());
        let environment = Arc::new(LmdbEnvironment::new(
            path.as_path(),
            contract_runtime_config.max_global_state_size(),
            contract_runtime_config.max_readers(),
        )?);

        let trie_store = Arc::new(LmdbTrieStore::new(
            &environment,
            None,
            DatabaseFlags::empty(),
        )?);

        let protocol_data_store = Arc::new(LmdbProtocolDataStore::new(
            &environment,
            None,
            DatabaseFlags::empty(),
        )?);

        let global_state = LmdbGlobalState::empty(environment, trie_store, protocol_data_store)?;
        let engine_config = EngineConfig::new();

        let engine_state = Arc::new(EngineState::new(global_state, engine_config));

        let metrics = Arc::new(ContractRuntimeMetrics::new(registry)?);
        Ok(ContractRuntime {
            initial_state,
            protocol_version: ProtocolVersion::from_parts(
                protocol_version.major as u32,
                protocol_version.minor as u32,
                protocol_version.patch as u32,
            ),
            parent_map: HashMap::new(),
            exec_queue: HashMap::new(),
            engine_state,
            metrics,
        })
    }

    /// Commits a genesis using a chainspec
    fn commit_genesis(
        &self,
        chainspec: Arc<Chainspec>,
    ) -> Result<GenesisResult, engine_state::Error> {
        let correlation_id = CorrelationId::new();
        let genesis_config_hash = chainspec.hash();
        let protocol_version = ProtocolVersion::from_parts(
            chainspec.protocol_config.version.major as u32,
            chainspec.protocol_config.version.minor as u32,
            chainspec.protocol_config.version.patch as u32,
        );
        // Transforms a chainspec into a valid genesis config for execution engine.
        let ee_config = chainspec.as_ref().into();
        self.engine_state.commit_genesis(
            correlation_id,
            genesis_config_hash.into(),
            protocol_version,
            &ee_config,
        )
    }

    /// Retrieve trie keys for the integrity check.
    pub fn trie_store_check(&self, trie_keys: Vec<Blake2bHash>) -> Vec<Blake2bHash> {
        let correlation_id = CorrelationId::new();
        match self
            .engine_state
            .missing_trie_keys(correlation_id, trie_keys)
        {
            Ok(keys) => keys,
            Err(error) => panic!("Error in retrieving keys for DB check: {:?}", error),
        }
    }

    pub(crate) fn set_initial_state(
        &mut self,
        initial_state_root_hash: Digest,
        initial_block_header: Option<&BlockHeader>,
    ) {
        self.initial_state = InitialState::new(initial_state_root_hash, initial_block_header);
    }

    /// Adds the "parent map" to the instance of `ContractRuntime`.
    ///
    /// When transitioning from `joiner` to `validator` states we need
    /// to carry over the last finalized block so that the next blocks in the linear chain
    /// have the state to build on.
    pub(crate) fn set_parent_map_from_block(&mut self, lfb: Option<Block>) {
        let parent_map = lfb
            .into_iter()
            .map(|block| {
                (
                    block.height(),
                    ExecutedBlockSummary {
                        hash: *block.hash(),
                        state_root_hash: *block.state_root_hash(),
                        accumulated_seed: block.header().accumulated_seed(),
                    },
                )
            })
            .collect();
        self.parent_map = parent_map;
    }

    /// Gets the deploy(s) of the given finalized block from storage.
    fn get_deploys<REv: ReactorEventT>(
        &mut self,
        effect_builder: EffectBuilder<REv>,
        finalized_block: FinalizedBlock,
    ) -> Effects<Event> {
        let deploy_hashes = finalized_block
            .proto_block()
            .deploys()
            .iter()
            .map(|hash| **hash)
            .collect::<SmallVec<_>>();
        if deploy_hashes.is_empty() {
            let result_event = move |_| {
                Event::Result(Box::new(ContractRuntimeResult::GetDeploysResult {
                    finalized_block,
                    deploys: VecDeque::new(),
                }))
            };
            return effect_builder.immediately().event(result_event);
        }

        let era_id = finalized_block.era_id();
        let height = finalized_block.height();

        // Get all deploys in order they appear in the finalized block.
        effect_builder
            .get_deploys_from_storage(deploy_hashes)
            .event(move |result| {
                Event::Result(Box::new(ContractRuntimeResult::GetDeploysResult {
                    finalized_block,
                    deploys: result
                        .into_iter()
                        // Assumes all deploys are present
                        .map(|maybe_deploy| {
                            maybe_deploy.unwrap_or_else(|| {
                                panic!(
                                "deploy for block in era={} and height={} is expected to exist \
                                in the storage",
                                era_id, height
                            )
                            })
                        })
                        .collect(),
                }))
            })
    }

    /// Creates and announces the linear chain block.
    fn finalize_block_execution<REv: ReactorEventT>(
        &mut self,
        effect_builder: EffectBuilder<REv>,
        state: Box<RequestState>,
        next_era_validator_weights: Option<BTreeMap<PublicKey, U512>>,
    ) -> Effects<Event> {
        // The state hash of the last execute-commit cycle is used as the block's post state
        // hash.
        let next_height = state.finalized_block.height() + 1;
        // Update the metric.
        self.metrics
            .chain_height
            .set(state.finalized_block.height() as i64);
        let block = self.create_block(
            state.finalized_block,
            state.state_root_hash,
            next_era_validator_weights,
        );

        let mut effects = effect_builder
            .announce_linear_chain_block(block, state.execution_results)
            .ignore();
        // If the child is already finalized, start execution.
        if let Some((finalized_block, deploys)) = self.exec_queue.remove(&next_height) {
            effects.extend(self.handle_get_deploys_result(
                effect_builder,
                finalized_block,
                deploys,
            ));
        }
        effects
    }

    fn execute_all_deploys_or_finalize_block_or_step<REv: ReactorEventT>(
        &mut self,
        effect_builder: EffectBuilder<REv>,
        state: Box<RequestState>,
    ) -> Effects<Event> {
        if state.remaining_deploys.is_empty() {
            self.finalize_block_or_step(effect_builder, state)
        } else {
            self.execute_all_deploys_in_block(state)
        }
    }

    fn finalize_block_or_step<REv: ReactorEventT>(
        &mut self,
        effect_builder: EffectBuilder<REv>,
        state: Box<RequestState>,
    ) -> Effects<Event> {
        let era_end = match state.finalized_block.era_report() {
            Some(era_end) => era_end,
            // Not at a switch block, so we don't need to have next_era_validators when
            // constructing the next block
            None => return self.finalize_block_execution(effect_builder, state, None),
        };
        let reward_items = era_end
            .rewards
            .iter()
            .map(|(&vid, &value)| RewardItem::new(vid, value))
            .collect();
        let slash_items = era_end
            .equivocators
            .iter()
            .map(|&vid| SlashItem::new(vid))
            .collect();
        let evict_items = era_end
            .inactive_validators
            .iter()
            .map(|&vid| EvictItem::new(vid))
            .collect();
        let era_end_timestamp_millis = state.finalized_block.timestamp().millis();
        let request = StepRequest {
            pre_state_hash: state.state_root_hash.into(),
            protocol_version: self.protocol_version,
            reward_items,
            slash_items,
            evict_items,
            run_auction: true,
            next_era_id: state.finalized_block.era_id().successor().into(),
            era_end_timestamp_millis,
        };
        effect_builder.run_step(request).event(|result| {
            Event::Result(Box::new(ContractRuntimeResult::RunStepResult {
                state,
                result,
            }))
        })
    }

    fn execute_all_deploys_in_block(&mut self, mut state: Box<RequestState>) -> Effects<Event> {
        let engine_state = Arc::clone(&self.engine_state);
        let metrics = Arc::clone(&self.metrics);
        let protocol_version = self.protocol_version;
        let block_time = state.finalized_block.timestamp().millis();
        let proposer = state.finalized_block.proposer();
        async move {
            for deploy in state.remaining_deploys.drain(..) {
                let deploy_hash = *deploy.id();
                let deploy_header = deploy.header().clone();
                let deploy_item = DeployItem::from(deploy);

                let execute_request = ExecuteRequest::new(
                    state.state_root_hash.into(),
                    block_time,
                    vec![deploy_item],
                    protocol_version,
                    proposer,
                );

                // TODO: this is currently working coincidentally because we are passing only one
                // deploy_item per exec. The execution results coming back from the ee lacks the
                // mapping between deploy_hash and execution result, and this outer logic is
                // enriching it with the deploy hash. If we were passing multiple deploys per exec
                // the relation between the deploy and the execution results would be lost.
                let result =
                    operations::execute(engine_state.clone(), metrics.clone(), execute_request)
                        .await;

                trace!(%deploy_hash, ?result, "deploy execution result");
                // As for now a given state is expected to exist.
                let execution_results = result.unwrap();
                match operations::commit_execution_effects(
                    engine_state.clone(),
                    metrics.clone(),
                    state.state_root_hash,
                    deploy_hash,
                    execution_results,
                )
                .await
                {
                    Ok((state_hash, execution_result)) => {
                        state
                            .execution_results
                            .insert(deploy_hash, (deploy_header, execution_result));
                        state.state_root_hash = state_hash;
                    }
                    // When commit fails we panic as we'll not be able to execute the next
                    // block.
                    Err(_err) => panic!("unable to commit"),
                }
            }
            state
        }
        .event(|state| Event::Result(Box::new(ContractRuntimeResult::ExecutedAndCommitted(state))))
    }

    fn handle_get_deploys_result<REv: ReactorEventT>(
        &mut self,
        effect_builder: EffectBuilder<REv>,
        finalized_block: FinalizedBlock,
        deploys: VecDeque<Deploy>,
    ) -> Effects<Event> {
        if let Some(state_root_hash) = self.pre_state_hash(&finalized_block) {
            let state = Box::new(RequestState {
                finalized_block,
                remaining_deploys: deploys,
                execution_results: HashMap::new(),
                state_root_hash,
            });
            self.execute_all_deploys_or_finalize_block_or_step(effect_builder, state)
        } else {
            // Didn't find parent in the `parent_map` cache.
            // Read it from the storage.
            let height = finalized_block.height();
            effect_builder
                .get_block_at_height_local(height - 1)
                .event(|parent| {
                    Event::Result(Box::new(ContractRuntimeResult::GetParentResult {
                        finalized_block,
                        deploys,
                        parent: parent.map(|b| {
                            (
                                *b.hash(),
                                b.header().accumulated_seed(),
                                *b.state_root_hash(),
                            )
                        }),
                    }))
                })
        }
    }

    fn handle_get_parent_result<REv: ReactorEventT>(
        &mut self,
        effect_builder: EffectBuilder<REv>,
        finalized_block: FinalizedBlock,
        deploys: VecDeque<Deploy>,
        parent: Option<ExecutedBlockSummary>,
    ) -> Effects<Event> {
        match parent {
            None => {
                let height = finalized_block.height();
                debug!("no pre-state hash for height {}", height);
                // re-check the parent map - the parent might have been executed in the meantime!
                if let Some(state_root_hash) = self.pre_state_hash(&finalized_block) {
                    let state = Box::new(RequestState {
                        finalized_block,
                        remaining_deploys: deploys,
                        execution_results: HashMap::new(),
                        state_root_hash,
                    });
                    self.execute_all_deploys_or_finalize_block_or_step(effect_builder, state)
                } else {
                    // The parent block has not been executed yet; delay handling.
                    self.exec_queue.insert(height, (finalized_block, deploys));
                    Effects::new()
                }
            }
            Some(parent_summary) => {
                // Parent found in the storage.
                // Insert into `parent_map` cache.
                // It will be removed in `create_block` method.
                self.parent_map
                    .insert(finalized_block.height().saturating_sub(1), parent_summary);
                self.handle_get_deploys_result(effect_builder, finalized_block, deploys)
            }
        }
    }

    fn create_block(
        &mut self,
        finalized_block: FinalizedBlock,
        state_root_hash: Digest,
        next_era_validator_weights: Option<BTreeMap<PublicKey, U512>>,
    ) -> Block {
        let (parent_summary_hash, parent_seed) = if self.is_initial_block_child(&finalized_block) {
            // The first block after the initial one: get initial block summary if we have one, or
            // if not, this should be the genesis child and so we take the default values.
            (
                self.initial_state
                    .block_summary
                    .as_ref()
                    .map(|summary| summary.hash)
                    .unwrap_or_else(|| BlockHash::new(Digest::default())),
                self.initial_state
                    .block_summary
                    .as_ref()
                    .map(|summary| summary.accumulated_seed)
                    .unwrap_or_default(),
            )
        } else {
            let parent_block_height = finalized_block.height() - 1;
            let summary = self
                .parent_map
                .remove(&parent_block_height)
                .unwrap_or_else(|| panic!("failed to take {:?}", parent_block_height));
            (summary.hash, summary.accumulated_seed)
        };
        let block_height = finalized_block.height();
        let block = Block::new(
            parent_summary_hash,
            parent_seed,
            state_root_hash,
            finalized_block,
            next_era_validator_weights,
            self.protocol_version,
        );
        let summary = ExecutedBlockSummary {
            hash: *block.hash(),
            state_root_hash,
            accumulated_seed: block.header().accumulated_seed(),
        };
        let _ = self.parent_map.insert(block_height, summary);
        block
    }

    fn pre_state_hash(&mut self, finalized_block: &FinalizedBlock) -> Option<Digest> {
        if self.is_initial_block_child(finalized_block) {
            Some(self.initial_state.state_root_hash)
        } else {
            // Try to get the parent's post-state-hash from the `parent_map`.
            // We're subtracting 1 from the height as we want to get _parent's_ post-state hash.
            let parent_block_height = finalized_block.height() - 1;
            self.parent_map
                .get(&parent_block_height)
                .map(|summary| summary.state_root_hash)
        }
    }

    /// Returns true if the `finalized_block` is an immediate child of the initial block, ie.
    /// either genesis or the highest known block at the time of initializing the component.
    fn is_initial_block_child(&self, finalized_block: &FinalizedBlock) -> bool {
        finalized_block.height() == self.initial_state.child_height
    }
}

/// Holds the state of an ongoing execute-commit cycle spawned from a given `Event::Request`.
#[derive(Debug)]
pub struct RequestState {
    /// Finalized block for this request.
    pub finalized_block: FinalizedBlock,
    /// Deploys which have still to be executed.
    pub remaining_deploys: VecDeque<Deploy>,
    /// A collection of results of executing the deploys.
    pub execution_results: HashMap<DeployHash, (DeployHeader, ExecutionResult)>,
    /// Current state root hash of global storage.  Is initialized with the parent block's
    /// state hash, and is updated after each commit.
    pub state_root_hash: Digest,
}

#[derive(DataSize, Debug, Default)]
struct InitialState {
    /// Height of the child of the highest known block at the time of initializing the component.
    /// Required for the block executor to know when to stop looking for parent blocks when getting
    /// the pre-state hash for execution. With upgrades, we could get a wrong hash if we went too
    /// far.
    child_height: u64,
    /// Summary of the highest known block.
    block_summary: Option<ExecutedBlockSummary>,
    /// Initial state root hash.
    state_root_hash: Digest,
}

impl InitialState {
    fn new(state_root_hash: Digest, block_header: Option<&BlockHeader>) -> Self {
        let block_summary = block_header.map(|hdr| ExecutedBlockSummary {
            hash: hdr.hash(),
            state_root_hash,
            accumulated_seed: hdr.accumulated_seed(),
        });
        Self {
            child_height: block_header.map_or(0, |hdr| hdr.height() + 1),
            block_summary,
            state_root_hash,
        }
    }
}<|MERGE_RESOLUTION|>--- conflicted
+++ resolved
@@ -303,228 +303,6 @@
         event: Self::Event,
     ) -> Effects<Self::Event> {
         match event {
-<<<<<<< HEAD
-            Event::Request(ContractRuntimeRequest::GetProtocolData {
-                protocol_version,
-                responder,
-            }) => {
-                let result = self
-                    .engine_state
-                    .get_protocol_data(protocol_version)
-                    .map(|inner| inner.map(Box::new));
-
-                responder.respond(result).ignore()
-            }
-            Event::Request(ContractRuntimeRequest::CommitGenesis {
-                chainspec,
-                responder,
-            }) => {
-                let result = self.commit_genesis(chainspec);
-                responder.respond(result).ignore()
-            }
-            Event::Request(ContractRuntimeRequest::Execute {
-                execute_request,
-                responder,
-            }) => {
-                trace!(?execute_request, "execute");
-                let engine_state = Arc::clone(&self.engine_state);
-                let metrics = Arc::clone(&self.metrics);
-                async move {
-                    let correlation_id = CorrelationId::new();
-                    let result = task::spawn_blocking(move || {
-                        let start = Instant::now();
-                        let execution_result =
-                            engine_state.run_execute(correlation_id, *execute_request);
-                        metrics.run_execute.observe(start.elapsed().as_secs_f64());
-                        execution_result
-                    })
-                    .await
-                    .expect("should run");
-                    trace!(?result, "execute result");
-                    responder.respond(result).await
-                }
-                .ignore()
-            }
-            Event::Request(ContractRuntimeRequest::Commit {
-                state_root_hash,
-                effects,
-                responder,
-            }) => {
-                trace!(?state_root_hash, ?effects, "commit");
-                let engine_state = Arc::clone(&self.engine_state);
-                let metrics = Arc::clone(&self.metrics);
-                async move {
-                    let correlation_id = CorrelationId::new();
-                    let result = task::spawn_blocking(move || {
-                        let start = Instant::now();
-                        let apply_result = engine_state.apply_effect(
-                            correlation_id,
-                            state_root_hash.into(),
-                            effects,
-                        );
-                        metrics.apply_effect.observe(start.elapsed().as_secs_f64());
-                        apply_result
-                    })
-                    .await
-                    .expect("should run");
-                    trace!(?result, "commit result");
-                    responder.respond(result).await
-                }
-                .ignore()
-            }
-            Event::Request(ContractRuntimeRequest::Upgrade {
-                upgrade_config,
-                responder,
-            }) => {
-                trace!(?upgrade_config, "upgrade");
-                let engine_state = Arc::clone(&self.engine_state);
-                let metrics = Arc::clone(&self.metrics);
-                async move {
-                    let correlation_id = CorrelationId::new();
-                    let result = task::spawn_blocking(move || {
-                        let start = Instant::now();
-                        let result = engine_state.commit_upgrade(correlation_id, *upgrade_config);
-                        metrics
-                            .commit_upgrade
-                            .observe(start.elapsed().as_secs_f64());
-                        result
-                    })
-                    .await
-                    .expect("should run");
-                    trace!(?result, "upgrade result");
-                    responder.respond(result).await
-                }
-                .ignore()
-            }
-            Event::Request(ContractRuntimeRequest::Query {
-                query_request,
-                responder,
-            }) => {
-                trace!(?query_request, "query");
-                let engine_state = Arc::clone(&self.engine_state);
-                let metrics = Arc::clone(&self.metrics);
-                async move {
-                    let correlation_id = CorrelationId::new();
-                    let result = task::spawn_blocking(move || {
-                        let start = Instant::now();
-                        let result = engine_state.run_query(correlation_id, query_request);
-                        metrics.run_query.observe(start.elapsed().as_secs_f64());
-                        result
-                    })
-                    .await
-                    .expect("should run");
-                    trace!(?result, "query result");
-                    responder.respond(result).await
-                }
-                .ignore()
-            }
-            Event::Request(ContractRuntimeRequest::GetBalance {
-                balance_request,
-                responder,
-            }) => {
-                trace!(?balance_request, "balance");
-                let engine_state = Arc::clone(&self.engine_state);
-                let metrics = Arc::clone(&self.metrics);
-                async move {
-                    let correlation_id = CorrelationId::new();
-                    let result = task::spawn_blocking(move || {
-                        let start = Instant::now();
-                        let result = engine_state.get_purse_balance(
-                            correlation_id,
-                            balance_request.state_hash(),
-                            balance_request.purse_uref(),
-                        );
-                        metrics.get_balance.observe(start.elapsed().as_secs_f64());
-                        result
-                    })
-                    .await
-                    .expect("should run");
-                    trace!(?result, "balance result");
-                    responder.respond(result).await
-                }
-                .ignore()
-            }
-            Event::Request(ContractRuntimeRequest::IsBonded {
-                state_root_hash,
-                era_id,
-                protocol_version,
-                public_key: validator_key,
-                responder,
-            }) => {
-                trace!(era=%era_id, public_key = %validator_key, "is validator bonded request");
-                let engine_state = Arc::clone(&self.engine_state);
-                let metrics = Arc::clone(&self.metrics);
-                let request =
-                    GetEraValidatorsRequest::new(state_root_hash.into(), protocol_version);
-                async move {
-                    let correlation_id = CorrelationId::new();
-                    let result = task::spawn_blocking(move || {
-                        let start = Instant::now();
-                        let era_validators =
-                            engine_state.get_era_validators(correlation_id, request);
-                        metrics
-                            .get_validator_weights
-                            .observe(start.elapsed().as_secs_f64());
-                        era_validators
-                    })
-                    .await
-                    .expect("should run");
-                    trace!(?result, "is validator bonded result");
-                    let is_bonded =
-                        result.and_then(|validator_map| match validator_map.get(&era_id) {
-                            None => Err(GetEraValidatorsError::EraValidatorsMissing),
-                            Some(era_validators) => Ok(era_validators.contains_key(&validator_key)),
-                        });
-                    responder.respond(is_bonded).await
-                }
-                .ignore()
-            }
-            Event::Request(ContractRuntimeRequest::GetEraValidators { request, responder }) => {
-                trace!(?request, "get era validators request");
-                let engine_state = Arc::clone(&self.engine_state);
-                let metrics = Arc::clone(&self.metrics);
-                // Increment the counter to track the amount of times GetEraValidators was
-                // requested.
-                async move {
-                    let correlation_id = CorrelationId::new();
-                    let result = task::spawn_blocking(move || {
-                        let start = Instant::now();
-                        let era_validators =
-                            engine_state.get_era_validators(correlation_id, request.into());
-                        metrics
-                            .get_era_validators
-                            .observe(start.elapsed().as_secs_f64());
-                        era_validators
-                    })
-                    .await
-                    .expect("should run");
-                    trace!(?result, "get era validators response");
-                    responder.respond(result).await
-                }
-                .ignore()
-            }
-            Event::Request(ContractRuntimeRequest::GetValidatorWeightsByEraId {
-                request,
-                responder,
-            }) => {
-                trace!(?request, "get validator weights by era id request");
-                let engine_state = Arc::clone(&self.engine_state);
-                let metrics = Arc::clone(&self.metrics);
-                // Increment the counter to track the amount of times GetEraValidatorsByEraId was
-                // requested.
-                async move {
-                    let correlation_id = CorrelationId::new();
-                    let result = task::spawn_blocking(move || {
-                        let start = Instant::now();
-                        let era_id = request.era_id();
-                        let era_validators =
-                            engine_state.get_era_validators(correlation_id, request.into());
-                        let ret: Result<Option<ValidatorWeights>, GetEraValidatorsError> =
-                            match era_validators {
-                                Ok(era_validators) => {
-                                    let validator_weights = era_validators.get(&era_id).cloned();
-                                    Ok(validator_weights)
-=======
             Event::Request(request) => {
                 match *request {
                     ContractRuntimeRequest::GetProtocolData {
@@ -625,7 +403,7 @@
                                 .observe(start.elapsed().as_secs_f64());
                             trace!(?era_validators, "is validator bonded result");
                             let is_bonded = era_validators.and_then(|validator_map| {
-                                match validator_map.get(&era_id.0) {
+                                match validator_map.get(&era_id) {
                                     None => Err(GetEraValidatorsError::EraValidatorsMissing),
                                     Some(era_validators) => {
                                         Ok(era_validators.contains_key(&validator_key))
@@ -719,7 +497,6 @@
                                 Err(error) => {
                                     error!(?error, "read_trie_request");
                                     None
->>>>>>> db38d0be
                                 }
                             };
                             trace!(?result, "read_trie response");
