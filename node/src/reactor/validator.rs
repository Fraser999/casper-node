//! Reactor for validator nodes.
//!
//! Validator nodes join the validator-only network upon startup.

mod config;
mod error;
mod memory_metrics;
#[cfg(test)]
mod tests;

use std::{
    cmp, env,
    fmt::{self, Debug, Display, Formatter},
    str::FromStr,
    sync::Arc,
};

use datasize::DataSize;
use derive_more::From;
use prometheus::Registry;
use reactor::ReactorEvent;
use serde::Serialize;
use tracing::{debug, error, warn};

#[cfg(test)]
use crate::testing::network::NetworkedReactor;

use crate::{
    components::{
        block_proposer::{self, BlockProposer},
        block_validator::{self, BlockValidator},
        chainspec_loader::{self, ChainspecLoader},
        consensus::{self, EraSupervisor},
        contract_runtime::{self, ContractRuntime},
        deploy_acceptor::{self, DeployAcceptor},
        event_stream_server::{self, EventStreamServer},
        fetcher::{self, Fetcher},
        gossiper::{self, Gossiper},
        linear_chain,
        metrics::Metrics,
        network::{self, Network, NetworkIdentity, ENABLE_LIBP2P_NET_ENV_VAR},
        rest_server::{self, RestServer},
        rpc_server::{self, RpcServer},
        small_network::{self, GossipedAddress, SmallNetwork, SmallNetworkIdentity},
        storage::{self, Storage},
        Component,
    },
    effect::{
        announcements::{
<<<<<<< HEAD
            ChainspecLoaderAnnouncement, ConsensusAnnouncement, ContractRuntimeAnnouncement,
            DeployAcceptorAnnouncement, GossiperAnnouncement, LinearChainAnnouncement,
            LinearChainBlock, NetworkAnnouncement, RpcServerAnnouncement,
=======
            BlockExecutorAnnouncement, ChainspecLoaderAnnouncement, ConsensusAnnouncement,
            ControlAnnouncement, DeployAcceptorAnnouncement, GossiperAnnouncement,
            LinearChainAnnouncement, NetworkAnnouncement, RpcServerAnnouncement,
>>>>>>> 81de25e5
        },
        requests::{
            BlockProposerRequest, BlockValidationRequest, ChainspecLoaderRequest, ConsensusRequest,
            ContractRuntimeRequest, FetcherRequest, LinearChainRequest, MetricsRequest,
            NetworkInfoRequest, NetworkRequest, RestRequest, RpcRequest, StateStoreRequest,
            StorageRequest,
        },
        EffectBuilder, EffectExt, Effects,
    },
    protocol::Message,
    reactor::{self, event_queue_metrics::EventQueueMetrics, EventQueueHandle, ReactorExit},
    types::{Block, Deploy, ExitCode, NodeId, ProtoBlock, Tag, TimeDiff, Timestamp},
    utils::Source,
    NodeRng,
};
pub use config::Config;
pub use error::Error;
use linear_chain::LinearChain;
use memory_metrics::MemoryMetrics;

/// Top-level event for the reactor.
#[derive(Debug, From, Serialize)]
#[must_use]
pub enum Event {
    /// Network event.
    #[from]
    Network(network::Event<Message>),
    /// Small network event.
    #[from]
    SmallNetwork(small_network::Event<Message>),
    /// Block proposer event.
    #[from]
    BlockProposer(#[serde(skip_serializing)] block_proposer::Event),
    #[from]
    /// Storage event.
    Storage(#[serde(skip_serializing)] storage::Event),
    #[from]
    /// RPC server event.
    RpcServer(#[serde(skip_serializing)] rpc_server::Event),
    #[from]
    /// REST server event.
    RestServer(#[serde(skip_serializing)] rest_server::Event),
    #[from]
    /// Event stream server event.
    EventStreamServer(#[serde(skip_serializing)] event_stream_server::Event),
    #[from]
    /// Chainspec Loader event.
    ChainspecLoader(#[serde(skip_serializing)] chainspec_loader::Event),
    #[from]
    /// Consensus event.
    Consensus(#[serde(skip_serializing)] consensus::Event<NodeId>),
    /// Deploy acceptor event.
    #[from]
    DeployAcceptor(#[serde(skip_serializing)] deploy_acceptor::Event),
    /// Deploy fetcher event.
    #[from]
    DeployFetcher(#[serde(skip_serializing)] fetcher::Event<Deploy>),
    /// Deploy gossiper event.
    #[from]
    DeployGossiper(#[serde(skip_serializing)] gossiper::Event<Deploy>),
    /// Address gossiper event.
    #[from]
    AddressGossiper(gossiper::Event<GossipedAddress>),
    /// Contract runtime event.
    #[from]
    ContractRuntime(#[serde(skip_serializing)] contract_runtime::Event),
    /// Block validator event.
    #[from]
    ProtoBlockValidator(#[serde(skip_serializing)] block_validator::Event<ProtoBlock, NodeId>),
    /// Linear chain event.
    #[from]
    LinearChain(#[serde(skip_serializing)] linear_chain::Event<NodeId>),

    // Requests
    /// Network request.
    #[from]
    NetworkRequest(#[serde(skip_serializing)] NetworkRequest<NodeId, Message>),
    /// Network info request.
    #[from]
    NetworkInfoRequest(#[serde(skip_serializing)] NetworkInfoRequest<NodeId>),
    /// Deploy fetcher request.
    #[from]
    DeployFetcherRequest(#[serde(skip_serializing)] FetcherRequest<NodeId, Deploy>),
    /// Block proposer request.
    #[from]
    BlockProposerRequest(#[serde(skip_serializing)] BlockProposerRequest),
    /// Block validator request.
    #[from]
    ProtoBlockValidatorRequest(
        #[serde(skip_serializing)] BlockValidationRequest<ProtoBlock, NodeId>,
    ),
    /// Metrics request.
    #[from]
    MetricsRequest(#[serde(skip_serializing)] MetricsRequest),
    /// Chainspec info request
    #[from]
    ChainspecLoaderRequest(#[serde(skip_serializing)] ChainspecLoaderRequest),
    /// Storage request.
    #[from]
    StorageRequest(#[serde(skip_serializing)] StorageRequest),
    /// Request for state storage.
    #[from]
    StateStoreRequest(StateStoreRequest),

    // Announcements
    /// Control announcement.
    #[from]
    ControlAnnouncement(ControlAnnouncement),
    /// Network announcement.
    #[from]
    NetworkAnnouncement(#[serde(skip_serializing)] NetworkAnnouncement<NodeId, Message>),
    /// API server announcement.
    #[from]
    RpcServerAnnouncement(#[serde(skip_serializing)] RpcServerAnnouncement),
    /// DeployAcceptor announcement.
    #[from]
    DeployAcceptorAnnouncement(#[serde(skip_serializing)] DeployAcceptorAnnouncement<NodeId>),
    /// Consensus announcement.
    #[from]
    ConsensusAnnouncement(#[serde(skip_serializing)] ConsensusAnnouncement<NodeId>),
    /// ContractRuntime announcement.
    #[from]
    ContractRuntimeAnnouncement(#[serde(skip_serializing)] ContractRuntimeAnnouncement),
    /// Deploy Gossiper announcement.
    #[from]
    DeployGossiperAnnouncement(#[serde(skip_serializing)] GossiperAnnouncement<Deploy>),
    /// Address Gossiper announcement.
    #[from]
    AddressGossiperAnnouncement(#[serde(skip_serializing)] GossiperAnnouncement<GossipedAddress>),
    /// Linear chain announcement.
    #[from]
    LinearChainAnnouncement(#[serde(skip_serializing)] LinearChainAnnouncement),
    /// Chainspec loader announcement.
    #[from]
    ChainspecLoaderAnnouncement(#[serde(skip_serializing)] ChainspecLoaderAnnouncement),
}

impl ReactorEvent for Event {
    fn as_control(&self) -> Option<&ControlAnnouncement> {
        if let Self::ControlAnnouncement(ref ctrl_ann) = self {
            Some(ctrl_ann)
        } else {
            None
        }
    }
}

impl From<RpcRequest<NodeId>> for Event {
    fn from(request: RpcRequest<NodeId>) -> Self {
        Event::RpcServer(rpc_server::Event::RpcRequest(request))
    }
}

impl From<RestRequest<NodeId>> for Event {
    fn from(request: RestRequest<NodeId>) -> Self {
        Event::RestServer(rest_server::Event::RestRequest(request))
    }
}

impl From<NetworkRequest<NodeId, consensus::ConsensusMessage>> for Event {
    fn from(request: NetworkRequest<NodeId, consensus::ConsensusMessage>) -> Self {
        Event::NetworkRequest(request.map_payload(Message::from))
    }
}

impl From<NetworkRequest<NodeId, gossiper::Message<Deploy>>> for Event {
    fn from(request: NetworkRequest<NodeId, gossiper::Message<Deploy>>) -> Self {
        Event::NetworkRequest(request.map_payload(Message::from))
    }
}

impl From<NetworkRequest<NodeId, gossiper::Message<GossipedAddress>>> for Event {
    fn from(request: NetworkRequest<NodeId, gossiper::Message<GossipedAddress>>) -> Self {
        Event::NetworkRequest(request.map_payload(Message::from))
    }
}

impl From<ContractRuntimeRequest> for Event {
    fn from(request: ContractRuntimeRequest) -> Event {
        Event::ContractRuntime(contract_runtime::Event::Request(Box::new(request)))
    }
}

impl From<ConsensusRequest> for Event {
    fn from(request: ConsensusRequest) -> Self {
        Event::Consensus(consensus::Event::ConsensusRequest(request))
    }
}

impl From<LinearChainRequest<NodeId>> for Event {
    fn from(request: LinearChainRequest<NodeId>) -> Self {
        Event::LinearChain(linear_chain::Event::Request(request))
    }
}

impl Display for Event {
    fn fmt(&self, f: &mut Formatter<'_>) -> fmt::Result {
        match self {
            Event::Network(event) => write!(f, "network: {}", event),
            Event::SmallNetwork(event) => write!(f, "small network: {}", event),
            Event::BlockProposer(event) => write!(f, "block proposer: {}", event),
            Event::Storage(event) => write!(f, "storage: {}", event),
            Event::RpcServer(event) => write!(f, "rpc server: {}", event),
            Event::RestServer(event) => write!(f, "rest server: {}", event),
            Event::EventStreamServer(event) => write!(f, "event stream server: {}", event),
            Event::ChainspecLoader(event) => write!(f, "chainspec loader: {}", event),
            Event::Consensus(event) => write!(f, "consensus: {}", event),
            Event::DeployAcceptor(event) => write!(f, "deploy acceptor: {}", event),
            Event::DeployFetcher(event) => write!(f, "deploy fetcher: {}", event),
            Event::DeployGossiper(event) => write!(f, "deploy gossiper: {}", event),
            Event::AddressGossiper(event) => write!(f, "address gossiper: {}", event),
            Event::ContractRuntime(event) => write!(f, "contract runtime: {:?}", event),
            Event::LinearChain(event) => write!(f, "linear-chain event {}", event),
            Event::ProtoBlockValidator(event) => write!(f, "block validator: {}", event),
            Event::NetworkRequest(req) => write!(f, "network request: {}", req),
            Event::NetworkInfoRequest(req) => write!(f, "network info request: {}", req),
            Event::ChainspecLoaderRequest(req) => write!(f, "chainspec loader request: {}", req),
            Event::StorageRequest(req) => write!(f, "storage request: {}", req),
            Event::StateStoreRequest(req) => write!(f, "state store request: {}", req),
            Event::DeployFetcherRequest(req) => write!(f, "deploy fetcher request: {}", req),
            Event::BlockProposerRequest(req) => write!(f, "block proposer request: {}", req),
            Event::ProtoBlockValidatorRequest(req) => write!(f, "block validator request: {}", req),
            Event::MetricsRequest(req) => write!(f, "metrics request: {}", req),
            Event::ControlAnnouncement(ctrl_ann) => write!(f, "control: {}", ctrl_ann),
            Event::NetworkAnnouncement(ann) => write!(f, "network announcement: {}", ann),
            Event::RpcServerAnnouncement(ann) => write!(f, "api server announcement: {}", ann),
            Event::DeployAcceptorAnnouncement(ann) => {
                write!(f, "deploy acceptor announcement: {}", ann)
            }
            Event::ConsensusAnnouncement(ann) => write!(f, "consensus announcement: {}", ann),
            Event::ContractRuntimeAnnouncement(ann) => {
                write!(f, "block-executor announcement: {}", ann)
            }
            Event::DeployGossiperAnnouncement(ann) => {
                write!(f, "deploy gossiper announcement: {}", ann)
            }
            Event::AddressGossiperAnnouncement(ann) => {
                write!(f, "address gossiper announcement: {}", ann)
            }
            Event::LinearChainAnnouncement(ann) => write!(f, "linear chain announcement: {}", ann),
            Event::ChainspecLoaderAnnouncement(ann) => {
                write!(f, "chainspec loader announcement: {}", ann)
            }
        }
    }
}

/// The configuration needed to initialize a Validator reactor
pub struct ValidatorInitConfig {
    pub(super) config: Config,
    pub(super) chainspec_loader: ChainspecLoader,
    pub(super) storage: Storage,
    pub(super) contract_runtime: ContractRuntime,
    pub(super) consensus: EraSupervisor<NodeId>,
    pub(super) latest_block: Option<Block>,
    pub(super) event_stream_server: EventStreamServer,
    pub(super) small_network_identity: SmallNetworkIdentity,
    pub(super) network_identity: NetworkIdentity,
}

#[cfg(test)]
impl ValidatorInitConfig {
    /// Inspect consensus.
    pub(crate) fn consensus(&self) -> &EraSupervisor<NodeId> {
        &self.consensus
    }
    /// Inspect storage.
    pub(crate) fn storage(&self) -> &Storage {
        &self.storage
    }
}

impl Debug for ValidatorInitConfig {
    fn fmt(&self, f: &mut Formatter<'_>) -> fmt::Result {
        write!(f, "ValidatorInitConfig {{ .. }}")
    }
}

/// Validator node reactor.
#[derive(DataSize, Debug)]
pub struct Reactor {
    metrics: Metrics,
    small_network: SmallNetwork<Event, Message>,
    network: Network<Event, Message>,
    address_gossiper: Gossiper<GossipedAddress, Event>,
    storage: Storage,
    contract_runtime: ContractRuntime,
    rpc_server: RpcServer,
    rest_server: RestServer,
    event_stream_server: EventStreamServer,
    chainspec_loader: ChainspecLoader,
    consensus: EraSupervisor<NodeId>,
    #[data_size(skip)]
    deploy_acceptor: DeployAcceptor,
    deploy_fetcher: Fetcher<Deploy>,
    deploy_gossiper: Gossiper<Deploy, Event>,
    block_proposer: BlockProposer,
    proto_block_validator: BlockValidator<ProtoBlock, NodeId>,
    linear_chain: LinearChain<NodeId>,

    // Non-components.
    #[data_size(skip)] // Never allocates heap data.
    memory_metrics: MemoryMetrics,

    #[data_size(skip)]
    event_queue_metrics: EventQueueMetrics,
}

#[cfg(test)]
impl Reactor {
    /// Inspect consensus.
    pub(crate) fn consensus(&self) -> &EraSupervisor<NodeId> {
        &self.consensus
    }
    /// Inspect storage.
    pub(crate) fn storage(&self) -> &Storage {
        &self.storage
    }
}

impl reactor::Reactor for Reactor {
    type Event = Event;

    // The "configuration" is in fact the whole state of the joiner reactor, which we
    // deconstruct and reuse.
    type Config = ValidatorInitConfig;
    type Error = Error;

    fn new(
        config: Self::Config,
        registry: &Registry,
        event_queue: EventQueueHandle<Self::Event>,
        rng: &mut NodeRng,
    ) -> Result<(Self, Effects<Event>), Error> {
        let ValidatorInitConfig {
            config,
            chainspec_loader,
            storage,
            mut contract_runtime,
            mut consensus,
            latest_block,
            event_stream_server,
            small_network_identity,
            network_identity,
        } = config;

        let memory_metrics = MemoryMetrics::new(registry.clone())?;

        let event_queue_metrics = EventQueueMetrics::new(registry.clone(), event_queue)?;

        let metrics = Metrics::new(registry.clone());

        let effect_builder = EffectBuilder::new(event_queue);
        let network_config = network::Config::from(&config.network);
        let (network, network_effects) = Network::new(
            event_queue,
            network_config,
            registry,
            network_identity,
            chainspec_loader.chainspec(),
            true,
        )?;
        let network_name = chainspec_loader.chainspec().network_config.name.clone();
        let (small_network, small_network_effects) = SmallNetwork::new(
            event_queue,
            config.network,
            registry,
            small_network_identity,
            network_name,
            true,
        )?;

        let address_gossiper =
            Gossiper::new_for_complete_items("address_gossiper", config.gossip, registry)?;

        let protocol_version = &chainspec_loader.chainspec().protocol_config.version;
        let rpc_server = RpcServer::new(
            config.rpc_server.clone(),
            effect_builder,
            protocol_version.clone(),
        )?;
        let rest_server = RestServer::new(
            config.rest_server.clone(),
            effect_builder,
            protocol_version.clone(),
        )?;

        let deploy_acceptor =
            DeployAcceptor::new(config.deploy_acceptor, &*chainspec_loader.chainspec());
        let deploy_fetcher = Fetcher::new("deploy", config.fetcher, &registry)?;
        let deploy_gossiper = Gossiper::new_for_partial_items(
            "deploy_gossiper",
            config.gossip,
            gossiper::get_deploy_from_storage::<Deploy, Event>,
            registry,
        )?;
        let (block_proposer, block_proposer_effects) = BlockProposer::new(
            registry.clone(),
            effect_builder,
            latest_block
                .as_ref()
                .map(|block| block.height() + 1)
                .unwrap_or(0),
            chainspec_loader.chainspec().as_ref(),
        )?;
        let mut effects = reactor::wrap_effects(Event::BlockProposer, block_proposer_effects);
        contract_runtime.set_initial_state(
            chainspec_loader.initial_state_root_hash(),
            chainspec_loader.initial_block_header(),
        );
        contract_runtime.set_parent_map_from_block(latest_block);

        let proto_block_validator = BlockValidator::new(Arc::clone(&chainspec_loader.chainspec()));
        let linear_chain = LinearChain::new(registry)?;

        effects.extend(reactor::wrap_effects(Event::Network, network_effects));
        effects.extend(reactor::wrap_effects(
            Event::SmallNetwork,
            small_network_effects,
        ));
        // This is a workaround for dropping the Era Supervisor's timer event when transitioning
        // from the joiner.
        // TODO: Remove this once the consensus component is removed from the Joiner reactor.
        effects.extend(reactor::wrap_effects(
            Event::Consensus,
            consensus.recreate_timers(effect_builder, rng),
        ));

        // set timeout to 5 minutes after now, or 5 minutes after genesis, whichever is later
        let now = Timestamp::now();
        let five_minutes = TimeDiff::from_str("5minutes").unwrap();
        let later_timestamp = cmp::max(
            now,
            chainspec_loader
                .chainspec()
                .protocol_config
                .activation_point
                .genesis_timestamp()
                .unwrap_or_else(Timestamp::zero),
        );
        let timer_duration = later_timestamp + five_minutes - now;
        effects.extend(reactor::wrap_effects(
            Event::Consensus,
            effect_builder
                .set_timeout(timer_duration.into())
                .event(|_| consensus::Event::Shutdown),
        ));

        effects.extend(reactor::wrap_effects(
            Event::Consensus,
            effect_builder
                .immediately()
                .event(move |_| consensus::Event::FinishedJoining(now)),
        ));

        Ok((
            Reactor {
                metrics,
                network,
                small_network,
                address_gossiper,
                storage,
                contract_runtime,
                rpc_server,
                rest_server,
                event_stream_server,
                chainspec_loader,
                consensus,
                deploy_acceptor,
                deploy_fetcher,
                deploy_gossiper,
                block_proposer,
                proto_block_validator,
                linear_chain,
                memory_metrics,
                event_queue_metrics,
            },
            effects,
        ))
    }

    fn dispatch_event(
        &mut self,
        effect_builder: EffectBuilder<Self::Event>,
        rng: &mut NodeRng,
        event: Event,
    ) -> Effects<Self::Event> {
        match event {
            Event::Network(event) => reactor::wrap_effects(
                Event::Network,
                self.network.handle_event(effect_builder, rng, event),
            ),
            Event::SmallNetwork(event) => reactor::wrap_effects(
                Event::SmallNetwork,
                self.small_network.handle_event(effect_builder, rng, event),
            ),
            Event::BlockProposer(event) => reactor::wrap_effects(
                Event::BlockProposer,
                self.block_proposer.handle_event(effect_builder, rng, event),
            ),
            Event::Storage(event) => reactor::wrap_effects(
                Event::Storage,
                self.storage.handle_event(effect_builder, rng, event),
            ),
            Event::RpcServer(event) => reactor::wrap_effects(
                Event::RpcServer,
                self.rpc_server.handle_event(effect_builder, rng, event),
            ),
            Event::RestServer(event) => reactor::wrap_effects(
                Event::RestServer,
                self.rest_server.handle_event(effect_builder, rng, event),
            ),
            Event::EventStreamServer(event) => reactor::wrap_effects(
                Event::EventStreamServer,
                self.event_stream_server
                    .handle_event(effect_builder, rng, event),
            ),
            Event::ChainspecLoader(event) => reactor::wrap_effects(
                Event::ChainspecLoader,
                self.chainspec_loader
                    .handle_event(effect_builder, rng, event),
            ),
            Event::Consensus(event) => reactor::wrap_effects(
                Event::Consensus,
                self.consensus.handle_event(effect_builder, rng, event),
            ),
            Event::DeployAcceptor(event) => reactor::wrap_effects(
                Event::DeployAcceptor,
                self.deploy_acceptor
                    .handle_event(effect_builder, rng, event),
            ),
            Event::DeployFetcher(event) => reactor::wrap_effects(
                Event::DeployFetcher,
                self.deploy_fetcher.handle_event(effect_builder, rng, event),
            ),
            Event::DeployGossiper(event) => reactor::wrap_effects(
                Event::DeployGossiper,
                self.deploy_gossiper
                    .handle_event(effect_builder, rng, event),
            ),
            Event::AddressGossiper(event) => reactor::wrap_effects(
                Event::AddressGossiper,
                self.address_gossiper
                    .handle_event(effect_builder, rng, event),
            ),
            Event::ContractRuntime(event) => reactor::wrap_effects(
                Event::ContractRuntime,
                self.contract_runtime
                    .handle_event(effect_builder, rng, event),
            ),
            Event::ProtoBlockValidator(event) => reactor::wrap_effects(
                Event::ProtoBlockValidator,
                self.proto_block_validator
                    .handle_event(effect_builder, rng, event),
            ),
            Event::LinearChain(event) => reactor::wrap_effects(
                Event::LinearChain,
                self.linear_chain.handle_event(effect_builder, rng, event),
            ),

            // Requests:
            Event::NetworkRequest(req) => {
                let event = if env::var(ENABLE_LIBP2P_NET_ENV_VAR).is_ok() {
                    Event::Network(network::Event::from(req))
                } else {
                    Event::SmallNetwork(small_network::Event::from(req))
                };
                self.dispatch_event(effect_builder, rng, event)
            }
            Event::NetworkInfoRequest(req) => {
                let event = if env::var(ENABLE_LIBP2P_NET_ENV_VAR).is_ok() {
                    Event::Network(network::Event::from(req))
                } else {
                    Event::SmallNetwork(small_network::Event::from(req))
                };
                self.dispatch_event(effect_builder, rng, event)
            }
            Event::DeployFetcherRequest(req) => {
                self.dispatch_event(effect_builder, rng, Event::DeployFetcher(req.into()))
            }
            Event::BlockProposerRequest(req) => {
                self.dispatch_event(effect_builder, rng, Event::BlockProposer(req.into()))
            }
            Event::ProtoBlockValidatorRequest(req) => self.dispatch_event(
                effect_builder,
                rng,
                Event::ProtoBlockValidator(block_validator::Event::from(req)),
            ),
            Event::MetricsRequest(req) => reactor::wrap_effects(
                Event::MetricsRequest,
                self.metrics.handle_event(effect_builder, rng, req),
            ),
            Event::ChainspecLoaderRequest(req) => {
                self.dispatch_event(effect_builder, rng, Event::ChainspecLoader(req.into()))
            }
            Event::StorageRequest(req) => {
                self.dispatch_event(effect_builder, rng, Event::Storage(req.into()))
            }
            Event::StateStoreRequest(req) => {
                self.dispatch_event(effect_builder, rng, Event::Storage(req.into()))
            }

            // Announcements:
            Event::ControlAnnouncement(ctrl_ann) => {
                unreachable!("unhandled control announcement: {}", ctrl_ann)
            }
            Event::NetworkAnnouncement(NetworkAnnouncement::MessageReceived {
                sender,
                payload,
            }) => {
                let reactor_event = match payload {
                    Message::Consensus(msg) => {
                        Event::Consensus(consensus::Event::MessageReceived { sender, msg })
                    }
                    Message::DeployGossiper(message) => {
                        Event::DeployGossiper(gossiper::Event::MessageReceived { sender, message })
                    }
                    Message::AddressGossiper(message) => {
                        Event::AddressGossiper(gossiper::Event::MessageReceived { sender, message })
                    }
                    Message::GetRequest { tag, serialized_id } => match tag {
                        Tag::Deploy => {
                            let deploy_hash = match bincode::deserialize(&serialized_id) {
                                Ok(hash) => hash,
                                Err(error) => {
                                    error!(
                                        "failed to decode {:?} from {}: {}",
                                        serialized_id, sender, error
                                    );
                                    return Effects::new();
                                }
                            };

                            match self
                                .storage
                                .handle_legacy_direct_deploy_request(deploy_hash)
                            {
                                // This functionality was moved out of the storage component and
                                // should be refactored ASAP.
                                Some(deploy) => {
                                    match Message::new_get_response(&deploy) {
                                        Ok(message) => {
                                            return effect_builder
                                                .send_message(sender, message)
                                                .ignore();
                                        }
                                        Err(error) => {
                                            error!("failed to create get-response: {}", error);
                                            return Effects::new();
                                        }
                                    };
                                }
                                None => {
                                    debug!("failed to get {} for {}", deploy_hash, sender);
                                    return Effects::new();
                                }
                            }
                        }
                        Tag::Block => {
                            let block_hash = match bincode::deserialize(&serialized_id) {
                                Ok(hash) => hash,
                                Err(error) => {
                                    error!(
                                        "failed to decode {:?} from {}: {}",
                                        serialized_id, sender, error
                                    );
                                    return Effects::new();
                                }
                            };
                            Event::LinearChain(linear_chain::Event::Request(
                                LinearChainRequest::BlockRequest(block_hash, sender),
                            ))
                        }
                        Tag::BlockByHeight => {
                            let height = match bincode::deserialize(&serialized_id) {
                                Ok(block_by_height) => block_by_height,
                                Err(error) => {
                                    error!(
                                        "failed to decode {:?} from {}: {}",
                                        serialized_id, sender, error
                                    );
                                    return Effects::new();
                                }
                            };
                            Event::LinearChain(linear_chain::Event::Request(
                                LinearChainRequest::BlockAtHeight(height, sender),
                            ))
                        }
                        Tag::GossipedAddress => {
                            warn!("received get request for gossiped-address from {}", sender);
                            return Effects::new();
                        }
                    },
                    Message::GetResponse {
                        tag,
                        serialized_item,
                    } => match tag {
                        Tag::Deploy => {
                            let deploy = match bincode::deserialize(&serialized_item) {
                                Ok(deploy) => Box::new(deploy),
                                Err(error) => {
                                    error!("failed to decode deploy from {}: {}", sender, error);
                                    return Effects::new();
                                }
                            };
                            Event::DeployAcceptor(deploy_acceptor::Event::Accept {
                                deploy,
                                source: Source::Peer(sender),
                                responder: None,
                            })
                        }
                        Tag::Block => todo!("Handle GET block response"),
                        Tag::BlockByHeight => todo!("Handle GET BlockByHeight response"),
                        Tag::GossipedAddress => {
                            warn!("received get request for gossiped-address from {}", sender);
                            return Effects::new();
                        }
                    },
                    Message::FinalitySignature(fs) => Event::LinearChain(fs.into()),
                };
                self.dispatch_event(effect_builder, rng, reactor_event)
            }
            Event::NetworkAnnouncement(NetworkAnnouncement::GossipOurAddress(gossiped_address)) => {
                let event = gossiper::Event::ItemReceived {
                    item_id: gossiped_address,
                    source: Source::<NodeId>::Client,
                };
                self.dispatch_event(effect_builder, rng, Event::AddressGossiper(event))
            }
            Event::NetworkAnnouncement(NetworkAnnouncement::NewPeer(peer_id)) => {
                let event = consensus::Event::NewPeer(peer_id);
                self.dispatch_event(effect_builder, rng, Event::Consensus(event))
            }
            Event::RpcServerAnnouncement(RpcServerAnnouncement::DeployReceived {
                deploy,
                responder,
            }) => {
                let event = deploy_acceptor::Event::Accept {
                    deploy,
                    source: Source::<NodeId>::Client,
                    responder,
                };
                self.dispatch_event(effect_builder, rng, Event::DeployAcceptor(event))
            }
            Event::DeployAcceptorAnnouncement(DeployAcceptorAnnouncement::AcceptedNewDeploy {
                deploy,
                source,
            }) => {
                let deploy_type = match deploy.deploy_type() {
                    Ok(deploy_type) => deploy_type,
                    Err(error) => {
                        tracing::error!("Invalid deploy: {:?}", error);
                        return Effects::new();
                    }
                };

                let event = block_proposer::Event::BufferDeploy {
                    hash: *deploy.id(),
                    deploy_type: Box::new(deploy_type),
                };
                let mut effects =
                    self.dispatch_event(effect_builder, rng, Event::BlockProposer(event));

                let event = gossiper::Event::ItemReceived {
                    item_id: *deploy.id(),
                    source: source.clone(),
                };
                effects.extend(self.dispatch_event(
                    effect_builder,
                    rng,
                    Event::DeployGossiper(event),
                ));

                let event = fetcher::Event::GotRemotely {
                    item: deploy,
                    source,
                };
                effects.extend(self.dispatch_event(
                    effect_builder,
                    rng,
                    Event::DeployFetcher(event),
                ));

                effects
            }
            Event::DeployAcceptorAnnouncement(DeployAcceptorAnnouncement::InvalidDeploy {
                deploy: _,
                source: _,
            }) => Effects::new(),
            Event::ConsensusAnnouncement(consensus_announcement) => {
                match consensus_announcement {
                    ConsensusAnnouncement::Finalized(block) => {
                        let reactor_event =
                            Event::BlockProposer(block_proposer::Event::FinalizedProtoBlock {
                                block: block.proto_block().clone(),
                                height: block.height(),
                            });
                        let mut effects = self.dispatch_event(effect_builder, rng, reactor_event);

                        let reactor_event =
                            Event::ChainspecLoader(chainspec_loader::Event::CheckForNextUpgrade);
                        effects.extend(self.dispatch_event(effect_builder, rng, reactor_event));
                        effects
                    }
                    ConsensusAnnouncement::Handled(_) => {
                        debug!("Ignoring `Handled` announcement in `validator` reactor.");
                        Effects::new()
                    }
                    ConsensusAnnouncement::Fault {
                        era_id,
                        public_key,
                        timestamp,
                    } => {
                        let reactor_event =
                            Event::EventStreamServer(event_stream_server::Event::Fault {
                                era_id,
                                public_key: *public_key,
                                timestamp,
                            });
                        self.dispatch_event(effect_builder, rng, reactor_event)
                    }
                    ConsensusAnnouncement::DisconnectFromPeer(_peer) => {
                        // TODO: handle the announcement and actually disconnect
                        warn!("Disconnecting from a given peer not yet implemented.");
                        Effects::new()
                    }
                }
            }
            Event::ContractRuntimeAnnouncement(ContractRuntimeAnnouncement::LinearChainBlock(
                linear_chain_block,
            )) => {
                let LinearChainBlock {
                    block,
                    execution_results,
                } = *linear_chain_block;
                let mut effects = Effects::new();
                let block_hash = *block.hash();

                // send to linear chain
                let reactor_event = Event::LinearChain(linear_chain::Event::LinearChainBlock {
                    block: Box::new(block),
                    execution_results: execution_results
                        .iter()
                        .map(|(hash, (_header, results))| (*hash, results.clone()))
                        .collect(),
                });
                effects.extend(self.dispatch_event(effect_builder, rng, reactor_event));

                // send to event stream
                for (deploy_hash, (deploy_header, execution_result)) in execution_results {
                    let reactor_event =
                        Event::EventStreamServer(event_stream_server::Event::DeployProcessed {
                            deploy_hash,
                            deploy_header: Box::new(deploy_header),
                            block_hash,
                            execution_result: Box::new(execution_result),
                        });
                    effects.extend(self.dispatch_event(effect_builder, rng, reactor_event));
                }

                effects
            }
            Event::DeployGossiperAnnouncement(_ann) => {
                unreachable!("the deploy gossiper should never make an announcement")
            }
            Event::AddressGossiperAnnouncement(ann) => {
                let GossiperAnnouncement::NewCompleteItem(gossiped_address) = ann;
                let reactor_event = Event::SmallNetwork(small_network::Event::PeerAddressReceived(
                    gossiped_address,
                ));
                self.dispatch_event(effect_builder, rng, reactor_event)
            }
            Event::LinearChainAnnouncement(LinearChainAnnouncement::BlockAdded {
                block_hash,
                block,
            }) => {
                let reactor_event =
                    Event::EventStreamServer(event_stream_server::Event::BlockAdded {
                        block_hash,
                        block,
                    });
                self.dispatch_event(effect_builder, rng, reactor_event)
            }
            Event::LinearChainAnnouncement(LinearChainAnnouncement::NewFinalitySignature(fs)) => {
                let reactor_event =
                    Event::EventStreamServer(event_stream_server::Event::FinalitySignature(fs));
                self.dispatch_event(effect_builder, rng, reactor_event)
            }
            Event::ChainspecLoaderAnnouncement(
                ChainspecLoaderAnnouncement::UpgradeActivationPointRead(next_upgrade),
            ) => {
                let reactor_event = Event::ChainspecLoader(
                    chainspec_loader::Event::GotNextUpgrade(next_upgrade.clone()),
                );
                let mut effects = self.dispatch_event(effect_builder, rng, reactor_event);

                let reactor_event = Event::Consensus(consensus::Event::GotUpgradeActivationPoint(
                    next_upgrade.activation_point(),
                ));
                effects.extend(self.dispatch_event(effect_builder, rng, reactor_event));
                effects
            }
        }
    }

    fn update_metrics(&mut self, event_queue_handle: EventQueueHandle<Self::Event>) {
        self.memory_metrics.estimate(&self);
        self.event_queue_metrics
            .record_event_queue_counts(&event_queue_handle)
    }

    fn maybe_exit(&self) -> Option<ReactorExit> {
        self.consensus
            .stop_for_upgrade()
            .then(|| ReactorExit::ProcessShouldExit(ExitCode::Success))
    }
}

#[cfg(test)]
impl NetworkedReactor for Reactor {
    type NodeId = NodeId;
    fn node_id(&self) -> Self::NodeId {
        if env::var(ENABLE_LIBP2P_NET_ENV_VAR).is_ok() {
            self.network.node_id()
        } else {
            self.small_network.node_id()
        }
    }
}<|MERGE_RESOLUTION|>--- conflicted
+++ resolved
@@ -47,15 +47,9 @@
     },
     effect::{
         announcements::{
-<<<<<<< HEAD
             ChainspecLoaderAnnouncement, ConsensusAnnouncement, ContractRuntimeAnnouncement,
-            DeployAcceptorAnnouncement, GossiperAnnouncement, LinearChainAnnouncement,
-            LinearChainBlock, NetworkAnnouncement, RpcServerAnnouncement,
-=======
-            BlockExecutorAnnouncement, ChainspecLoaderAnnouncement, ConsensusAnnouncement,
             ControlAnnouncement, DeployAcceptorAnnouncement, GossiperAnnouncement,
-            LinearChainAnnouncement, NetworkAnnouncement, RpcServerAnnouncement,
->>>>>>> 81de25e5
+            LinearChainAnnouncement, LinearChainBlock, NetworkAnnouncement, RpcServerAnnouncement,
         },
         requests::{
             BlockProposerRequest, BlockValidationRequest, ChainspecLoaderRequest, ConsensusRequest,
