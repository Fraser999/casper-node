--- conflicted
+++ resolved
@@ -67,15 +67,13 @@
 /// Error type returned by the initializer reactor.
 #[derive(Debug, Error)]
 pub enum Error {
-<<<<<<< HEAD
+    /// `Config` error.
+    #[error("config error: {0}")]
+    ConfigError(String),
+
     /// Metrics-related error
     #[error("prometheus (metrics) error: {0}")]
     Metrics(#[from] prometheus::Error),
-=======
-    /// `Config` error.
-    #[error("config error: {0}")]
-    ConfigError(String),
->>>>>>> 98fe623f
 
     /// `ChainspecHandler` component error.
     #[error("chainspec error: {0}")]
@@ -112,12 +110,8 @@
     type Error = Error;
 
     fn new<Rd: Rng + ?Sized>(
-<<<<<<< HEAD
-        (chainspec_config_path, config): Self::Config,
+        config: Self::Config,
         _registry: &Registry,
-=======
-        config: Self::Config,
->>>>>>> 98fe623f
         event_queue: EventQueueHandle<Self::Event>,
         _rng: &mut Rd,
     ) -> Result<(Self, Effects<Self::Event>), Error> {
