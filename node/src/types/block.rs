#[cfg(test)]
use std::iter;
use std::{
    collections::BTreeMap,
    fmt::{self, Debug, Display, Formatter},
    hash::Hash,
};

use hex_fmt::{HexFmt, HexList};
#[cfg(test)]
use rand::Rng;
use serde::{Deserialize, Serialize};

use super::{Item, Tag, Timestamp};
use crate::{
    components::{consensus::EraId, storage::Value},
    crypto::{
        asymmetric_key::{PublicKey, Signature},
        hash::{self, Digest},
    },
    types::DeployHash,
    utils::DisplayIter,
};
#[cfg(test)]
use crate::{
    crypto::asymmetric_key::{self, SecretKey},
    testing::TestRng,
};

pub trait BlockLike: Eq + Hash {
    fn deploys(&self) -> &Vec<DeployHash>;
}

/// A cryptographic hash identifying a `ProtoBlock`.
#[derive(
    Copy, Clone, Ord, PartialOrd, Eq, PartialEq, Hash, Serialize, Deserialize, Debug, Default,
)]
pub struct ProtoBlockHash(Digest);

impl ProtoBlockHash {
    /// Constructs a new `ProtoBlockHash`.
    pub fn new(hash: Digest) -> Self {
        ProtoBlockHash(hash)
    }

    /// Returns the wrapped inner hash.
    pub fn inner(&self) -> &Digest {
        &self.0
    }

    /// Returns `true` is `self` is a hash of empty `ProtoBlock`.
    pub(crate) fn is_empty(self) -> bool {
        self == ProtoBlock::empty_random_bit_false() || self == ProtoBlock::empty_random_bit_true()
    }
}

impl Display for ProtoBlockHash {
    fn fmt(&self, formatter: &mut Formatter) -> fmt::Result {
        write!(formatter, "proto-block-hash({})", self.0)
    }
}

/// The piece of information that will become the content of a future block (isn't finalized or
/// executed yet)
///
/// From the view of the consensus protocol this is the "consensus value": The protocol deals with
/// finalizing an order of `ProtoBlock`s. Only after consensus has been reached, the block's
/// deploys actually get executed, and the executed block gets signed.
///
/// The word "proto" does _not_ refer to "protocol" or "protobuf"! It is just a prefix to highlight
/// that this comes before a block in the linear, executed, finalized blockchain is produced.
#[derive(Clone, Debug, PartialOrd, Ord, PartialEq, Eq, Hash, Serialize, Deserialize)]
pub struct ProtoBlock {
    hash: ProtoBlockHash,
    deploys: Vec<DeployHash>,
    random_bit: bool,
}

impl ProtoBlock {
    pub(crate) fn new(deploys: Vec<DeployHash>, random_bit: bool) -> Self {
        let hash = ProtoBlockHash::new(hash::hash(
            &rmp_serde::to_vec(&(&deploys, random_bit)).expect("serialize ProtoBlock"),
        ));

        ProtoBlock {
            hash,
            deploys,
            random_bit,
        }
    }

    pub(crate) fn hash(&self) -> &ProtoBlockHash {
        &self.hash
    }

    /// The list of deploy hashes included in the block.
    pub(crate) fn deploys(&self) -> &Vec<DeployHash> {
        &self.deploys
    }

    /// A random bit needed for initializing a future era.
    pub(crate) fn random_bit(&self) -> bool {
        self.random_bit
    }

    pub(crate) fn destructure(self) -> (ProtoBlockHash, Vec<DeployHash>, bool) {
        (self.hash, self.deploys, self.random_bit)
    }

    /// Returns hash of empty ProtoBlock (no deploys) with a random bit set to false.
    /// Added here so that it's always aligned with how hash is calculated.
    pub(crate) fn empty_random_bit_false() -> ProtoBlockHash {
        *ProtoBlock::new(vec![], false).hash()
    }

    /// Returns hash of empty ProtoBlock (no deploys) with a random bit set to true.
    /// Added here so that it's always aligned with how hash is calculated.
    pub(crate) fn empty_random_bit_true() -> ProtoBlockHash {
        *ProtoBlock::new(vec![], true).hash()
    }
}

impl Display for ProtoBlock {
    fn fmt(&self, formatter: &mut Formatter<'_>) -> fmt::Result {
        write!(
            formatter,
            "proto block {}, deploys [{}], random bit {}",
            self.hash.inner(),
            DisplayIter::new(self.deploys.iter()),
            self.random_bit(),
        )
    }
}

impl BlockLike for ProtoBlock {
    fn deploys(&self) -> &Vec<DeployHash> {
        self.deploys()
    }
}

/// System transactions like slashing and rewards.
#[derive(Clone, Debug, PartialOrd, Ord, PartialEq, Eq, Hash, Serialize, Deserialize)]
pub enum SystemTransaction {
    /// A validator has equivocated and should be slashed.
    Slash(PublicKey),
    /// Block reward information, in trillionths (10^-12) of the total reward for one block.
    /// This includes the delegator reward.
    Rewards(BTreeMap<PublicKey, u64>),
}

impl SystemTransaction {
    /// Generates a random instance using a `TestRng`.
    #[cfg(test)]
    pub fn random(rng: &mut TestRng) -> Self {
        if rng.gen() {
            SystemTransaction::Slash(PublicKey::random(rng))
        } else {
            let count = rng.gen_range(2, 11);
            let rewards = iter::repeat_with(|| {
                let public_key = PublicKey::random(rng);
                let amount = rng.gen();
                (public_key, amount)
            })
            .take(count)
            .collect();
            SystemTransaction::Rewards(rewards)
        }
    }
}

impl Display for SystemTransaction {
    fn fmt(&self, formatter: &mut Formatter<'_>) -> fmt::Result {
        match self {
            SystemTransaction::Slash(public_key) => write!(formatter, "slash {}", public_key),
            SystemTransaction::Rewards(rewards) => {
                let rewards = rewards
                    .iter()
                    .map(|(public_key, amount)| format!("{}: {}", public_key, amount))
                    .collect::<Vec<_>>();
                write!(formatter, "rewards [{}]", DisplayIter::new(rewards.iter()))
            }
        }
    }
}

/// The piece of information that will become the content of a future block after it was finalized
/// and before execution happened yet.
#[derive(Clone, Debug, PartialOrd, Ord, PartialEq, Eq, Hash, Serialize, Deserialize)]
pub struct FinalizedBlock {
    proto_block: ProtoBlock,
    timestamp: Timestamp,
    system_transactions: Vec<SystemTransaction>,
    switch_block: bool,
    era_id: EraId,
    height: u64,
    proposer: PublicKey,
}

impl FinalizedBlock {
    pub(crate) fn new(
        proto_block: ProtoBlock,
        timestamp: Timestamp,
        system_transactions: Vec<SystemTransaction>,
        switch_block: bool,
        era_id: EraId,
        height: u64,
        proposer: PublicKey,
    ) -> Self {
        FinalizedBlock {
            proto_block,
            timestamp,
            system_transactions,
            switch_block,
            era_id,
            height,
            proposer,
        }
    }

    /// The finalized proto block.
    pub(crate) fn proto_block(&self) -> &ProtoBlock {
        &self.proto_block
    }

    /// The timestamp from when the proto block was proposed.
    pub(crate) fn timestamp(&self) -> Timestamp {
        self.timestamp
    }

    /// Instructions for system transactions like slashing and rewards.
    pub(crate) fn system_transactions(&self) -> &Vec<SystemTransaction> {
        &self.system_transactions
    }

    /// Returns `true` if this is the last block of the current era.
    pub(crate) fn switch_block(&self) -> bool {
        self.switch_block
    }

    /// Returns the ID of the era this block belongs to.
    pub(crate) fn era_id(&self) -> EraId {
        self.era_id
    }

    /// Returns the height of this block.
    pub(crate) fn height(&self) -> u64 {
        self.height
    }

    /// Returns true if block is Genesis' child.
    /// Genesis child block is from era 0 and height 0.
    pub(crate) fn is_genesis_child(&self) -> bool {
        self.era_id() == EraId(0) && self.height() == 0
    }
}

impl From<Block> for FinalizedBlock {
    fn from(b: Block) -> Self {
        let proto_block =
            ProtoBlock::new(b.header().deploy_hashes().clone(), b.header().random_bit);

        let timestamp = *b.header().timestamp();
        let switch_block = b.header().switch_block;
        let era_id = b.header().era_id;
        let height = b.header().height;
        let header = b.take_header();
        let proposer = header.proposer;
        let system_transactions = header.system_transactions;

        FinalizedBlock {
            proto_block,
            timestamp,
            system_transactions,
            switch_block,
            era_id,
            height,
            proposer,
        }
    }
}

impl Display for FinalizedBlock {
    fn fmt(&self, formatter: &mut Formatter<'_>) -> fmt::Result {
        write!(
            formatter,
            "finalized {}block {:10} in era {:?}, height {}, deploys {:10}, random bit {}, \
            timestamp {}, system_transactions: [{}]",
            if self.switch_block { "switch " } else { "" },
            HexFmt(self.proto_block.hash().inner()),
            self.era_id,
            self.height,
            HexList(&self.proto_block.deploys),
            self.proto_block.random_bit,
            self.timestamp(),
            DisplayIter::new(self.system_transactions().iter())
        )
    }
}

/// A cryptographic hash identifying a [`Block`](struct.Block.html).
#[derive(Copy, Clone, Ord, PartialOrd, Eq, PartialEq, Hash, Serialize, Deserialize, Debug)]
pub struct BlockHash(Digest);

impl BlockHash {
    /// Constructs a new `BlockHash`.
    pub fn new(hash: Digest) -> Self {
        BlockHash(hash)
    }

    /// Returns the wrapped inner hash.
    pub fn inner(&self) -> &Digest {
        &self.0
    }
}

impl Display for BlockHash {
    fn fmt(&self, formatter: &mut Formatter) -> fmt::Result {
        write!(formatter, "block-hash({})", self.0,)
    }
}

/// The header portion of a [`Block`](struct.Block.html).
#[derive(Clone, Ord, PartialOrd, Eq, PartialEq, Hash, Serialize, Deserialize, Debug)]
pub struct BlockHeader {
    parent_hash: BlockHash,
    post_state_hash: Digest,
    body_hash: Digest,
    deploy_hashes: Vec<DeployHash>,
    random_bit: bool,
    switch_block: bool,
    timestamp: Timestamp,
    system_transactions: Vec<SystemTransaction>,
    era_id: EraId,
    height: u64,
    proposer: PublicKey,
}

impl BlockHeader {
    /// The parent block's hash.
    pub fn parent_hash(&self) -> &BlockHash {
        &self.parent_hash
    }

    /// The root hash of the resulting global state.
    pub fn post_state_hash(&self) -> &Digest {
        &self.post_state_hash
    }

    /// The hash of the block's body.
    pub fn body_hash(&self) -> &Digest {
        &self.body_hash
    }

    /// The list of deploy hashes included in the block.
    pub fn deploy_hashes(&self) -> &Vec<DeployHash> {
        &self.deploy_hashes
    }

    /// A random bit needed for initializing a future era.
    pub fn random_bit(&self) -> &bool {
        &self.random_bit
    }

    /// The timestamp from when the proto block was proposed.
    pub fn timestamp(&self) -> &Timestamp {
        &self.timestamp
    }

    /// Instructions for system transactions like slashing and rewards.
    pub fn system_transactions(&self) -> &Vec<SystemTransaction> {
        &self.system_transactions
    }

    /// Era ID in which this block was created.
    pub fn era_id(&self) -> EraId {
        self.era_id
    }

    /// Block proposer.
    pub fn proposer(&self) -> &PublicKey {
        &self.proposer
    }

    // Serialize the block header.
    fn serialize(&self) -> Result<Vec<u8>, rmp_serde::encode::Error> {
        rmp_serde::to_vec(self)
    }

    /// Hash of the block header.
    pub fn hash(&self) -> BlockHash {
        let serialized_header = Self::serialize(&self)
            .unwrap_or_else(|error| panic!("should serialize block header: {}", error));
        BlockHash::new(hash::hash(&serialized_header))
    }
}

impl Display for BlockHeader {
    fn fmt(&self, formatter: &mut Formatter) -> fmt::Result {
        write!(
            formatter,
            "block header parent hash {}, post-state hash {}, body hash {}, deploys [{}], \
            random bit {}, switch block {}, timestamp {}, system_transactions [{}]",
            self.parent_hash.inner(),
            self.post_state_hash,
            self.body_hash,
            DisplayIter::new(self.deploy_hashes.iter()),
            self.random_bit,
            self.switch_block,
            self.timestamp,
            DisplayIter::new(self.system_transactions.iter()),
        )
    }
}

<<<<<<< HEAD
=======
impl Item for BlockHeader {
    type Id = BlockHash;

    const TAG: Tag = Tag::BlockHeader;
    const ID_IS_COMPLETE_ITEM: bool = false;

    fn id(&self) -> Self::Id {
        self.hash()
    }
}

>>>>>>> f46ffa28
/// A proto-block after execution, with the resulting post-state-hash.  This is the core component
/// of the Casper linear blockchain.
#[derive(Clone, Debug, PartialOrd, Ord, PartialEq, Eq, Hash, Serialize, Deserialize)]
pub struct Block {
    hash: BlockHash,
    header: BlockHeader,
    body: (), // TODO: implement body of block
    proofs: Vec<Signature>,
}

impl Block {
    pub(crate) fn new(
        parent_hash: BlockHash,
        post_state_hash: Digest,
        finalized_block: FinalizedBlock,
    ) -> Self {
        let body = ();
        let serialized_body = Self::serialize_body(&body)
            .unwrap_or_else(|error| panic!("should serialize block body: {}", error));
        let body_hash = hash::hash(&serialized_body);

        let era_id = finalized_block.era_id();
        let height = finalized_block.height();

        let header = BlockHeader {
            parent_hash,
            post_state_hash,
            body_hash,
            deploy_hashes: finalized_block.proto_block.deploys,
            random_bit: finalized_block.proto_block.random_bit,
            switch_block: finalized_block.switch_block,
            timestamp: finalized_block.timestamp,
            system_transactions: finalized_block.system_transactions,
            era_id,
            height,
            proposer: finalized_block.proposer,
        };

        let hash = header.hash();

        Block {
            hash,
            header,
            body,
            proofs: vec![],
        }
    }

    pub(crate) fn hash(&self) -> &BlockHash {
        &self.hash
    }

    #[allow(unused)]
    pub(crate) fn parent(&self) -> &BlockHash {
        self.header.parent_hash()
    }

    pub(crate) fn deploy_hashes(&self) -> &Vec<DeployHash> {
        self.header.deploy_hashes()
    }

    pub(crate) fn parent_hash(&self) -> &BlockHash {
        self.header.parent_hash()
    }

    pub(crate) fn is_genesis_child(&self) -> bool {
        self.header.era_id == EraId(0) && self.header.height == 0
    }

    /// Appends the given signature to this block's proofs.  It should have been validated prior to
    /// this via `BlockHash::verify()`.
    pub(crate) fn append_proof(&mut self, proof: Signature) {
        self.proofs.push(proof)
    }

    fn serialize_body(body: &()) -> Result<Vec<u8>, rmp_serde::encode::Error> {
        rmp_serde::to_vec(body)
    }

    /// Generates a random instance using a `TestRng`.
    #[cfg(test)]
    pub fn random(rng: &mut TestRng) -> Self {
        let deploy_count = rng.gen_range(0, 11);
        let deploy_hashes = iter::repeat_with(|| DeployHash::new(Digest::random(rng)))
            .take(deploy_count)
            .collect();
        let random_bit = rng.gen();
        let proto_block = ProtoBlock::new(deploy_hashes, random_bit);

        // TODO - make Timestamp deterministic.
        let timestamp = Timestamp::now();
        let system_transactions_count = rng.gen_range(1, 11);
        let system_transactions = iter::repeat_with(|| SystemTransaction::random(rng))
            .take(system_transactions_count)
            .collect();
        let switch_block = rng.gen_bool(0.1);
        let era = rng.gen_range(0, 5);
        let secret_key: SecretKey = SecretKey::new_ed25519(rng.gen());
        let public_key = PublicKey::from(&secret_key);

        let finalized_block = FinalizedBlock::new(
            proto_block,
            timestamp,
            system_transactions,
            switch_block,
            EraId(era),
            era * 10 + rng.gen_range(0, 10),
            public_key,
        );

        let parent_hash = BlockHash::new(Digest::random(rng));
        let post_state_hash = Digest::random(rng);
        let mut block = Block::new(parent_hash, post_state_hash, finalized_block);

        let signatures_count = rng.gen_range(0, 11);
        for _ in 0..signatures_count {
            let secret_key = SecretKey::random(rng);
            let public_key = PublicKey::from(&secret_key);
            let signature = asymmetric_key::sign(block.hash.inner(), &secret_key, &public_key, rng);
            block.append_proof(signature);
        }

        block
    }
}

impl Display for Block {
    fn fmt(&self, formatter: &mut Formatter<'_>) -> fmt::Result {
        write!(
            formatter,
            "executed block {}, parent hash {}, post-state hash {}, body hash {}, deploys [{}], \
            random bit {}, timestamp {}, era_id {}, height {}, system_transactions [{}], proofs count {}",
            self.hash.inner(),
            self.header.parent_hash.inner(),
            self.header.post_state_hash,
            self.header.body_hash,
            DisplayIter::new(self.header.deploy_hashes.iter()),
            self.header.random_bit,
            self.header.timestamp,
            self.header.era_id.0,
            self.header.height,
            DisplayIter::new(self.header.system_transactions.iter()),
            self.proofs.len()
        )
    }
}

impl BlockLike for Block {
    fn deploys(&self) -> &Vec<DeployHash> {
        self.deploy_hashes()
    }
}

impl Value for Block {
    type Id = BlockHash;
    type Header = BlockHeader;

    fn id(&self) -> &Self::Id {
        &self.hash
    }

    fn header(&self) -> &Self::Header {
        &self.header
    }

    fn take_header(self) -> Self::Header {
        self.header
    }
}

impl Item for Block {
    type Id = BlockHash;

    const TAG: Tag = Tag::Block;
    const ID_IS_COMPLETE_ITEM: bool = false;

    fn id(&self) -> Self::Id {
        *self.hash()
    }
}<|MERGE_RESOLUTION|>--- conflicted
+++ resolved
@@ -412,20 +412,6 @@
     }
 }
 
-<<<<<<< HEAD
-=======
-impl Item for BlockHeader {
-    type Id = BlockHash;
-
-    const TAG: Tag = Tag::BlockHeader;
-    const ID_IS_COMPLETE_ITEM: bool = false;
-
-    fn id(&self) -> Self::Id {
-        self.hash()
-    }
-}
-
->>>>>>> f46ffa28
 /// A proto-block after execution, with the resulting post-state-hash.  This is the core component
 /// of the Casper linear blockchain.
 #[derive(Clone, Debug, PartialOrd, Ord, PartialEq, Eq, Hash, Serialize, Deserialize)]
